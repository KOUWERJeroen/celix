---
title: CMake Commands
---

<!--
Licensed to the Apache Software Foundation (ASF) under one or more
contributor license agreements.  See the NOTICE file distributed with
this work for additional information regarding copyright ownership.
The ASF licenses this file to You under the Apache License, Version 2.0
(the "License"); you may not use this file except in compliance with
the License.  You may obtain a copy of the License at
   
    http://www.apache.org/licenses/LICENSE-2.0

Unless required by applicable law or agreed to in writing, software
distributed under the License is distributed on an "AS IS" BASIS,
WITHOUT WARRANTIES OR CONDITIONS OF ANY KIND, either express or implied.
See the License for the specific language governing permissions and
limitations under the License.
-->

# Apache Celix - CMake Commands

For Apache Celix several cmake command are added to be able to work with Apache Celix bundles and deployments.

# Bundles
A bundle is a dynamically loadable collection of shared libraries, configuration files and optional an activation entry
that can be dynamically installed and started in a Celix framework. 

## add_celix_bundle
Add a Celix bundle to the project.

```CMake
add_celix_bundle(<bundle_target_name>
        SOURCES source1 source2 ...
        [NAME bundle_name]
        [SYMBOLIC_NAME bundle_symbolic_name]
        [DESCRIPTION bundle_description]
        [GROUP bundle_group]
        [VERSION bundle_version]
        [FILENAME bundle_filename]
        [PRIVATE_LIBRARIES private_lib1 private_lib2 ...]
        [HEADERS "header1: header1_value" "header2: header2_value" ...]
)
```

```CMake
add_celix_bundle(<bundle_target_name>
        ACTIVATOR <activator_lib>
        [NAME bundle_name]
        [SYMBOLIC_NAME bundle_symbolic_name]
        [DESCRIPTION bundle_description]
        [GROUP bundle_group]
        [VERSION bundle_version]
        [FILENAME bundle_filename]
        [PRIVATE_LIBRARIES private_lib1 private_lib2 ...]
        [HEADERS "header1: header1_value" "header2: header2_value" ...]
)
```

```CMake
add_celix_bundle(<bundle_target_name>
        NO_ACTIVATOR
        [NAME bundle_name]
        [SYMBOLIC_NAME bundle_symbolic_name]
        [DESCRIPTION bundle_description]
        [GROUP bundle_group]
        [VERSION bundle_version]
        [FILENAME bundle_filename]
        [PRIVATE_LIBRARIES private_lib1 private_lib2 ...]
        [HEADERS "header1: header1_value" "header2: header2_value" ...]
)
```

Example:
```CMake
add_celix_bundle(my_bundle SOURCES src/my_activator.c)
```

There are three variants:
- With SOURCES the bundle will be created using a list of sources files as input for the bundle activator library.
- With ACTIVATOR the bundle will be created using the library target or absolute path to existing library as activator library.
- With the NO_ACTIVATOR option will create a bundle without a activator (i.e. a pure resource bundle).

Optional arguments are:
- NAME: The (human readable) name of the bundle. This will be used as Bundle-Name manifest entry. Default is the  <bundle_target_name>.
- SYMBOLIC_NAME: The symbolic name of the bundle. This will be used as Bundle-SymbolicName manifest entry. Default is the <bundle_target_name>.
- DESCRIPTION: The description of the bundle. This will be used as Bundle-Description manifest entry. Default this is empty.
- GROUP: The group the bundle is part of. This will be used as Bundle-Group manifest entry. Default this is empty (no group).
- VERSION: The bundle version. This will be used for the Bundle-Version manifest entry. In combination with SOURCES the version will also be used to set the activator library target property VERSION and SOVERSION.
  For SOVERSION only the major part is used. Expected scheme is "<major>.<minor>.<path>". Default version is "0.0.0"
- FILENAME: The filename of the bundle file, without extension. Default is <bundle_target_name>. Together with the BUILD_TYPE, this will result in a filename like "bundle_target_name_Debug.zip
- PRIVATE_LIBRARIES: private libraries to be included in the bundle. Specified libraries are added to the "Private-Library" manifest statement and added in the root of the bundle. libraries can be cmake library targets or absolute paths to existing libraries.
- HEADERS: Additional headers values that are appended to the bundle manifest.

## celix_bundle_private_libs
Add libraries to a bundle.

```CMake
celix_bundle_private_libs(<bundle_target>
    lib1 lib2 ...
)
```

Example:
```
celix_bundle_private_libs(my_bundle my_lib1 my_lib2)
```

A library should be a cmake library target or an absolute path to existing library.
The libraries will be copied into the bundle zip and activator library will be linked (PRIVATE) against them.

Apache Celix uses dlopen with RTLD_LOCAL to load the activator library in a bundle.
It is important to note that dlopen will always load the activator library,
but not always load the libraries the bundle activator library is linked against.
If the activator library is linked against a library which is already loaded, the already loaded library will be used.
More specifically dlopen will decide this based on the NEEDED header in the activator library
and the SO_NAME headers of the already loaded libraries.

For example installing in order:
- Bundle A with a private library libfoo (SONAME=libfoo.so) and
- Bundle B with a private library libfoo (SONAME=libfoo.so).
  Will result in Bundle B also using libfoo loaded from the cache dir in Bundle A.

This also applies if multiple Celix frameworks are created in the same process. For example installed in order:
- Bundle A with a private library libfoo (SONAME=libfoo.so) in Celix Framework A and
- The same Bundle A in Celix Framework B.
  Will result in Bundle A from Framework B to use the libfoo loaded from the cache dir of Bundle A in framework A.

## celix_bundle_files
Add files to the target bundle.

```CMake
celix_bundle_files(<bundle_target>
    files... DESTINATION <dir>
    [FILE_PERMISSIONS permissions...]
    [DIRECTORY_PERMISSIONS permissions...]
    [NO_SOURCE_PERMISSIONS] [USE_SOURCE_PERMISSIONS]
    [FILES_MATCHING]
    [PATTERN <pattern> | REGEX <regex>]
    [EXCLUDE] [PERMISSIONS permissions...] [...]
)
```

Example:
```CMake
celix_bundle_files(my_bundle ${CMAKE_CURRENT_LIST_DIR}/resources/my_file.txt DESTINATION META-INF/subdir)
```

DESTINATION is relative to the bundle archive root.
The rest of the command is based on the file(COPY ...) cmake command.
See cmake file(COPY ...) command for more info.

Note with celix_bundle_files, files are copied cmake generation time. Updates are not copied !!

## celix_bundle_add_dir
Copy to the content of a directory to a bundle.

```CMake
celix_bundle_add_dir(<bundle_target> <input_dir>
    [DESTINATION <relative_path_in_bundle>]
)
```

Example:
```CMake
celix_bundle_add_dir(my_bundle bundle_resources/ DESTINATION "resources")
```

Optional arguments:
- DESTINATION: Destination of the files, relative to the bundle archive root. Default is ".".

Note celix_bundle_add_dir copies the dir and can track changes.

## celix_bundle_add_files
Copy to the content of a directory to a bundle.

```CMake
celix_bundle_add_files(<bundle_target>
    [FILES <file1> <file2> ...]
    [DESTINATION <relative_path_in_bundle>]
)
```

Example:
```CMake
celix_bundle_add_files(my_bundle FILES my_file1.txt my_file2.txt DESTINATION "resources")
```

Optional arguments:
- FILES: Which files to copy to the the bundle.
- DESTINATION: Destination of the files, relative to the bundle archive root. Default is ".".

Note celix_bundle_add_files copies the files and can track changes.

## celix_bundle_headers
Append the provided headers to the target bundle manifest.

```CMake
celix_bundle_headers(<bundle_target>
    "header1: header1_value"
    "header2: header2_value"
    ...
)
```

## celix_bundle_symbolic_name
Set bundle symbolic name

```CMake
celix_bundle_symbolic_name(<bundle_target> symbolic_name)
```

## celix_get_bundle_symbolic_name
Get bundle symbolic name from a (imported) bundle target.

```CMake
celix_get_bundle_symbolic_name(<bundle_target> VARIABLE_NAME)
```

Example: `celix_get_bundle_symbolic_name(Celix::shell SHELL_BUNDLE_SYMBOLIC_NAME)`

## celix_bundle_name
Set bundle name

```CMake
celix_bundle_name(<bundle_target> name)
```

## celix_bundle_version
Set bundle version

```CMake
celix_bundle_version(<bundle_target> version)
```

## celix_bundle_description
Set bundle description

```CMake
celix_bundle_description(<bundle_target> description)
```

## celix_bundle_group
Set bundle group.

```CMake  
celix_bundle_group(<bundle_target> bundle group)
```

## celix_get_bundle_filename
Get bundle filename from a (imported) bundle target taking into account the
used CMAKE_BUILD_TYPE and available bundle configurations.

```CMake
celix_get_bundle_filename(<bundle_target> VARIABLE_NAME)
```

Example:
```CMake
celix_get_bundle_filename(Celix::shell SHELL_BUNDLE_FILENAME)
``` 

## celix_get_bundle_file
Get bundle file (absolute path to a bundle) from a (imported) bundle
target taking into account the used CMAKE_BUILD_TYPE and available
bundle configurations.

```CMake
celix_get_bundle_file(<bundle_target> VARIABLE_NAME)
```

Example:
```CMake
celix_get_bundle_file(Celix::shell SHELL_BUNDLE_FILE)
```

## install_celix_bundle
Install bundle when 'make install' is executed.

```CMake
install_celix_bundle(<bundle_target>
    [EXPORT] export_name
    [PROJECT_NAME] project_name
    [BUNDLE_NAME] bundle_name
    [HEADERS header_file1 header_file2 ...]
    [RESOURCES resource1 resource2 ...]
)
```

Bundles are installed at `<install-prefix>/share/<project_name>/bundles`.
Headers are installed at `<install-prefix>/include/<project_name>/<bundle_name>`
Resources are installed at `<install-prefix>/shared/<project_name>/<bundle_name>`

Optional arguments:
- EXPORT: Associates the installed bundle with a export_name.
  The export name can be used to generate a CelixTargets.cmake file (see install_celix_bundle_targets)
- PROJECT_NAME: The project name for installing. Default is the cmake project name.
- BUNDLE_NAME: The bundle name used when installing headers/resources. Default is the bundle target name.
- HEADERS: A list of headers to install for the bundle.
- RESOURCES: A list of resources to install for the bundle.

## install_celix_targets
<<<<<<< HEAD
Generate and install a Celix Targets cmake file which contains CMake commands to create imported targets for the bundles
install using the provided <export_name>. These imported CMake targets can be used in in CMake project using the installed
bundles.
=======
Generate and install a Celix Targets cmake file which contains CMake commands to create imported targets for the bundles 
install using the provided <export_name>. These imported CMake targets can be used in CMake projects using the installed
bundles. 

Optional Arguments:
- FILE: The Celix Targets cmake filename to used, without the cmake extension. Default is <export_name>BundleTargets.
- PROJECT_NAME: The project name to used for the share location. Default is the cmake project name.
- DESTINATION: The (relative) location to install the Celix Targets cmake file to. Default is share/<PROJECT_NAME>/cmake.
>>>>>>> 24bc9dad

```CMake
install_celix_targets(<export_name>
    NAMESPACE <namespace>
    [FILE <celix_target_filename>]
    [PROJECT_NAME <project_name>]
    [DESTINATION <celix_targets_destination>]
)
```

Example:
```CMake
install_celix_targets(celix NAMESPACE Celix:: DESTINATION share/celix/cmake FILE CelixTargets)
```

Optional Arguments:
- FILE: The Celix Targets cmake filename to used, without the cmake extension. Default is <export_name>BundleTargets
- PROJECT_NAME: The project name to used for the share location. Default is the cmake project name.
- DESTINATION: The (relative) location to install the Celix Targets cmake file to. Default is share/<PROJECT_NAME>/cmake.

# Celix Containers
Celix containers are executables preconfigured to start a Celix framework with a set of configuration properties 
and a set of bundles to install or install and start. 

## add_celix_container
Add a Celix container, consisting out of a selection of bundles and a Celix launcher.
Celix containers can be used to start a Celix framework together with a selection of bundles.

A Celix container will be build in `<cmake_build_dir>/deploy[/<group_name>]/<celix_container_name>`.
Use the `<celix_container_name>` executable to run the containers.

There are three variants of 'add_celix_container':
- If no launcher is specified a custom Celix launcher will be generated. This launcher also contains the configured properties.
- If a LAUNCHER_SRC is provided a Celix launcher will be build using the provided sources. Additional sources can be added with the
  CMake 'target_sources' command.
- If a LAUNCHER (absolute path to a executable of CMake `add_executable` target) is provided that will be used as Celix launcher.

Creating a Celix containers using 'add_celix_container' will lead to a CMake executable target (expect if a LAUNCHER is used).
These targets can be used to run/debug Celix containers from a IDE (if the IDE supports CMake).

Optional Arguments:
- NO_COPY: With this option the bundles used in the container will be configured using absolute paths to the bundles
  zip files.
  Default the bundle zip files will be copied in and configured for a bundles directory
  next to the container executable.
- CXX: With this option the generated Celix launcher (if used) will be a C++ source.
  This ensures that the Celix launcher is linked against stdlibc++.
  Default is CXX
- C: With this option the generated Celix launcher (if used) will be a C source.
  Default is CXX
- FAT: With this option only embedded bundles are allowed to be added to the container. Ensuring a container executable
  this is not dependent on external bundle zip files.
  Note that this option does not change anything to the container, it just ensure that all added bundles are embedded
  bundles.
- USE_CONFIG: With this option the config properties are generated in a 'config.properties' instead of embedded in
  the Celix launcher.
- GROUP: If configured the build location will be prefixed the GROUP. Default is empty.
- NAME: The name of the executable. Default is <celix_container_name>. Only useful for generated/LAUNCHER_SRC
  Celix launchers.
- DIR: The base build directory of the Celix container. Default is `<cmake_build_dir>/deploy`.
- BUNDLES: A list of bundles for the Celix container to install and start.
  These bundle will be configured for run level 3. See 'celix_container_bundles' for more info.
- INSTALL_BUNDLES: A list of bundles for the Celix container to install (but not start).
- EMBEDDED_BUNDLES: A list of bundles to embed in the Celix container (inject as binary in the executable) and
  to install and start for the Celix container.
  See `celix_target_embedded_bundle` for more info about embedded bundles.
- INSTALL_EMBEDDED_BUNDLES: A list of bundles to embed in the Celix container (inject as binary in the executable) and
  to install (but not start) for the Celix container.
  See `celix_target_embedded_bundle` for more info about embedded bundles.
- PROPERTIES: A list of configuration properties, these can be used to configure the Celix framework and/or bundles.
  Normally this will be EMBEDED_PROPERTIES, but if the USE_CONFIG option is used this will be RUNTIME_PROPERTIES.
  See the framework library or bundles documentation about the available configuration options.
- EMBEDDED_PROPERTIES: A list of configuration properties which will be used in the generated Celix launcher.
- RUNTIME_PROPERTIES: A list of configuration properties which will be used in the generated config.properties file.

```CMake
add_celix_container(<celix_container_name>
        [NO_COPY]
        [CXX]
        [C]
        [FAT]
        [USE_CONFIG]
        [GROUP group_name]
        [NAME celix_container_name]
        [DIR dir]
        [BUNDLES <bundle1> <bundle2> ...]
        [INSTALL_BUNDLES <bundle1> <bundle2> ...]
        [EMBEDDED_BUNDLES <bundle1> <bundle2> ...]
        [INSTALL_EMBEDDED_BUNDLES <bundle1> <bundle2> ...]
        [PROPERTIES "prop1=val1" "prop2=val2" ...]
        [EMBEDDED_PROPERTIES "prop1=val1" "prop2=val2" ...]
        [RUNTIME_PROPERTIES "prop1=val1" "prop2=val2" ...]
        )
```

```CMake
add_celix_container(<celix_container_name>
        LAUNCHER launcher
        [NO_COPY]
        [CXX]
        [C]
        [FAT]
        [USE_CONFIG]
        [GROUP group_name]
        [NAME celix_container_name]
        [DIR dir]
        [BUNDLES <bundle1> <bundle2> ...]
        [INSTALL_BUNDLES <bundle1> <bundle2> ...]
        [EMBEDDED_BUNDLES <bundle1> <bundle2> ...]
        [INSTALL_EMBEDDED_BUNDLES <bundle1> <bundle2> ...]
        [PROPERTIES "prop1=val1" "prop2=val2" ...]
        [EMBEDDED_PROPERTIES "prop1=val1" "prop2=val2" ...]
        [RUNTIME_PROPERTIES "prop1=val1" "prop2=val2" ...]
        )
```

```CMake
add_celix_container(<celix_container_name>
        LAUNCHER_SRC launcher_src
        [NO_COPY]
        [CXX]
        [C]
        [FAT]
        [USE_CONFIG]
        [GROUP group_name]
        [NAME celix_container_name]
        [DIR dir]
        [BUNDLES <bundle1> <bundle2> ...]
        [INSTALL_BUNDLES <bundle1> <bundle2> ...]
        [EMBEDDED_BUNDLES <bundle1> <bundle2> ...]
        [INSTALL_EMBEDDED_BUNDLES <bundle1> <bundle2> ...]
        [PROPERTIES "prop1=val1" "prop2=val2" ...]
        [EMBEDDED_PROPERTIES "prop1=val1" "prop2=val2" ...]
        [RUNTIME_PROPERTIES "prop1=val1" "prop2=val2" ...]
        )
```

Examples:
```CMake
#Creates a Celix container in ${CMAKE_BINARY_DIR}/deploy/simple_container which starts 3 bundles located at
#${CMAKE_BINARY_DIR}/deploy/simple_container/bundles.
add_celix_container(simple_container
        BUNDLES
        Celix::shell
        Celix::shell_tui
        Celix::log_admin
        PROPERTIES
        CELIX_LOGGING_DEFAULT_ACTIVE_LOG_LEVEL=debug
        )
```

```CMake
#Creates a "fat" Celix container in ${CMAKE_BINARY_DIR}/deploy/simple_fat_container which starts 3 bundles embedded
#in the container executable.
add_celix_container(simple_fat_container
        FAT
        EMBEDDED_BUNDLES
        Celix::shell
        Celix::shell_tui
        Celix::log_admin
        PROPERTIES
        CELIX_LOGGING_DEFAULT_ACTIVE_LOG_LEVEL=debug
        )
```

## celix_container_bundles
Add a selection of bundles to the Celix container.

```CMake
celix_container_bundles(<celix_container_target_name>
    [LEVEL (0..6)]
    [INSTALL]
    bundle1
    bundle2
    ...
)
```

Example:
```CMake
celix_container_bundles(my_container Celix::shell Celix::shell_tui)
```

The selection of  bundles are (if configured) copied to the container build dir and
are added to the configuration properties so that they are installed and started when the Celix container is executed.

The Celix framework supports 7 (0 - 6) run levels. Run levels can be used to control the start and stop order of bundles.
Bundles in run level 0 are started first and bundles in run level 6 are started last.
When stopping bundles in run level 6 are stopped first and bundles in run level 0 are stopped last.
Within a run level the order of configured decides the start order; bundles added earlier are started first.

Optional Arguments:
- LEVEL: The run level for the added bundles. Default is 3.
- INSTALL: If this option is present, the bundles will only be installed instead of the default install and start.
  The bundles will be installed after all bundle in LEVEL 0..6 are installed and started.

## celix_container_embedded_bundles
Embed a selection of bundles to the Celix container.

```CMake
celix_container_embedded_bundles(<celix_container_target_name>
    [LEVEL (0..6)]
    [INSTALL]
    bundle1
    bundle2
    ...
)
```

Example:
```CMake
celix_container_embedded_bundles(my_container Celix::shell Celix::shell_tui)
```

The selection of bundles are embedded in the container executable using the
`celix_target_embedded_bundle` Celix CMake command and are added to the configuration properties so that they are
installed and started when the Celix container is executed.

See `celix_target_embedded_bundle` for how bundle is embedded in a executable.

The Celix framework supports 7 (0 - 6) run levels. Run levels can be used to control the start and stop order of bundles.
Bundles in run level 0 are started first and bundles in run level 6 are started last.
When stopping bundles in run level 6 are stopped first and bundles in run level 0 are stopped last.
Within a run level the order of configured decides the start order; bundles added earlier are started first.

Optional Arguments:
- LEVEL: The run level for the added bundles. Default is 3.
- INSTALL: If this option is present, the bundles will only be installed instead of the default install and start.
  The bundles will be installed after all bundle in LEVEL 0..6 are installed and started.

## celix_container_properties
Add the provided properties to the target Celix container config properties.
If the USE_CONFIG option is used these configuration properties will be added to the 'config.properties' file else they
will be added to the generated Celix launcher.

```CMake
celix_container_properties(<celix_container_target_name>
    "prop1=val1"
    "prop2=val2"
    ...
)
```

## celix_container_embedded_properties
Add the provided properties to the target Celix container config properties.
These properties will be embedded into the generated Celix launcher.

```CMake
celix_container_embedded_properties(<celix_container_target_name>
    "prop1=val1" 
    "prop2=val2" 
    ...
)
```

## celix_container_runtime_properties
Add the provided properties to the target Celix container config properties.
These properties will be added to the config.properties in the container build dir. 

```CMake
celix_container_runtime_properties(<celix_container_target_name>
    "prop1=val1" 
    "prop2=val2" 
    ...
)
```

# Celix CMake commands for generic CMake targets
Celix provides several CMake commands that operate on the generic CMake targets (executable, shared library, etc). 

Celix CMake commands for generic CMake target will always use the keyword signature (`PRIVATE`, `PUBLIC`, `INTERFACE`) 
version for linking, adding sources, etc. This means that these command will not work on targets created with
an "all-plain" CMake version command.

## add_celix_bundle_dependencies
Add bundles as dependencies to a cmake target, so that the bundle zip files will be created before the cmake target.

```CMake
add_celix_bundle_dependencies(<cmake_target>
    bundles...
)
```

```CMake
add_celix_bundle_dependencies(my_exec my_bundle1 my_bundle2)
```

## celix_target_embedded_bundle
Embeds a Celix bundle into a CMake target.

```CMake
celix_target_embedded_bundle(<cmake_target>
        BUNDLE <bundle>
        [NAME <name>]
        )
```

Example:
```CMake
celix_target_embedded_bundle(my_executable
        BUNDLE Celix::shell
        NAME celix_shell
        )
# result in the symbols:
# - celix_embedded_bundle_celix_shell_start
# - celix_embedded_bundle_celix_shell_end
# - celix_embedded_bundles = "embedded://celix_shell"
# to be added to `my_executable`
```

The Celix bundle will be embedded into the CMake target between the symbols: `celix_embedded_bundle_${NAME}_start` and
`celix_embedded_bundle_${NAME}_end`.

Also a `const char * const` symbol with the name `celix_embedded_bundles` will be added or updated containing a `,`
seperated list of embedded Celix bundle urls. The url will be: `embedded://${NAME}`.

For Linux the linking flag `--export-dynamic` is added to ensure that the previous mentioned symbols can be retrieved
using `dlsym`.

Mandatory Arguments:
- BUNDLE: The bundle target or bundle file (absolute path) to embed in the CMake target.

Optional Arguments:
- NAME: The name to use when embedding the Celix bundle. This name is used in the _start and _end symbol, but also
  for the embedded bundle url.
  For a bundle CMake target the default is the bundle symbolic name and for a bundle file the default is the
  bundle filename without extension. The NAME must be a valid C identifier.

Bundles embedded in an executable can be installed/started using the bundle url: "embedded://${NAME}" in
combination with `celix_bundleContext_installBundle` (C) or `celix::BundleContext::installBundle` (C++).
All embedded bundle can be installed using the framework utils function
`celix_framework_utils_installEmbeddedBundles` (C) or `celix::installEmbeddedBundles` (C++).

## celix_target_embedded_bundles
Embed multiple Celix bundles into a CMake target.

```CMake
celix_target_embedded_bundles(<cmake_target> [<bundle1> <bundle2> ...])
```

Example:
```CMake
celix_target_embedded_bundles(my_executable Celix::shell Celix::shell_tui)
```

The bundles will be embedded using their symbolic name if the bundle is a CMake target or their filename (without
extension) if the bundle is a file (absolute path).

## celix_target_bundle_set_definition
Add a compile definition with a set of bundles to a target.

```CMake
celix_target_bundle_set_definition(<cmake_target>
        NAME <set_name>
        [<bundle1> <bundle2>..]
        )
```

Example:
```CMake
celix_target_bundle_set_definition(test_example NAME TEST_BUNDLES Celix::shell Celix::shell_tui)
```

The compile definition will have the name `${NAME}` and will contain a `,` separated list of bundle paths.
The bundle can be installed using the Celix framework util function `celix_framework_utils_installBundleSet` (C)
or `celix::installBundlesSet` (C++).

Adding a compile definition with a set of bundles can be useful for testing purpose.<|MERGE_RESOLUTION|>--- conflicted
+++ resolved
@@ -301,20 +301,9 @@
 - RESOURCES: A list of resources to install for the bundle.
 
 ## install_celix_targets
-<<<<<<< HEAD
-Generate and install a Celix Targets cmake file which contains CMake commands to create imported targets for the bundles
-install using the provided <export_name>. These imported CMake targets can be used in in CMake project using the installed
-bundles.
-=======
 Generate and install a Celix Targets cmake file which contains CMake commands to create imported targets for the bundles 
 install using the provided <export_name>. These imported CMake targets can be used in CMake projects using the installed
 bundles. 
-
-Optional Arguments:
-- FILE: The Celix Targets cmake filename to used, without the cmake extension. Default is <export_name>BundleTargets.
-- PROJECT_NAME: The project name to used for the share location. Default is the cmake project name.
-- DESTINATION: The (relative) location to install the Celix Targets cmake file to. Default is share/<PROJECT_NAME>/cmake.
->>>>>>> 24bc9dad
 
 ```CMake
 install_celix_targets(<export_name>
