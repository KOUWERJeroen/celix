# Licensed to the Apache Software Foundation (ASF) under one
# or more contributor license agreements.  See the NOTICE file
# distributed with this work for additional information
# regarding copyright ownership.  The ASF licenses this file
# to you under the Apache License, Version 2.0 (the
# "License"); you may not use this file except in compliance
# with the License.  You may obtain a copy of the License at
# 
#   http://www.apache.org/licenses/LICENSE-2.0
# 
# Unless required by applicable law or agreed to in writing,
# software distributed under the License is distributed on an
# "AS IS" BASIS, WITHOUT WARRANTIES OR CONDITIONS OF ANY
# KIND, either express or implied.  See the License for the
# specific language governing permissions and limitations
# under the License.

celix_subproject(UTILS "Option to build the utilities library" ON)
if (UTILS) 
    cmake_minimum_required(VERSION 2.6)
    
    add_definitions(-DUSE_FILE32API)
    #aux_source_directory("private/src" SRC)
    include_directories("private/include")
    include_directories("public/include")
    add_library(celix_utils SHARED 
                private/src/array_list.c
                public/include/array_list.h 
                private/include/array_list_private.h 

                private/src/hash_map.c
                public/include/hash_map.h 
                private/include/hash_map_private.h

                private/src/linked_list.c
                private/src/linked_list_iterator.c
                public/include/linked_list.h
                public/include/linked_list_iterator.h 
                private/include/linked_list_private.h

                public/include/exports.h
                
                private/src/celix_threads.c
                public/include/celix_threads.h

                private/src/version.c
                private/include/version_private.h
                public/include/version.h
		
                private/src/version_range.c
                private/include/version_range_private.h
                public/include/version_range.h

                private/src/thpool.c
                public/include/thpool.h
        )
<<<<<<< HEAD
    set_target_properties(celix_utils PROPERTIES "SOVERSION" 2)
   
    IF(UNIX)
=======
    
    IF(UNIX AND NOT ANDROID)
>>>>>>> 2eac60ef
        target_link_libraries(celix_utils m pthread)
    ELSEIF(ANDROID)
        target_link_libraries(celix_utils m)
    ENDIF()
    
    install(TARGETS celix_utils DESTINATION lib COMPONENT framework)
    FILE(GLOB files "public/include/*.h")
    INSTALL(FILES ${files} DESTINATION include/celix COMPONENT framework)
    
    celix_subproject(UTILS-TESTS "Option to build the utilities library tests" "OFF")

        if (ENABLE_TESTING AND UTILS-TESTS)
            find_package(CppUTest REQUIRED)

            SET(CMAKE_SKIP_BUILD_RPATH  FALSE) 
            SET(CMAKE_BUILD_WITH_INSTALL_RPATH TRUE) 
            SET(CMAKE_INSTALL_RPATH "${PROJECT_BINARY_DIR}/utils")


            include_directories(${CUNIT_INCLUDE_DIRS})
            include_directories(${CPPUTEST_INCLUDE_DIR})
            include_directories("${PROJECT_SOURCE_DIR}/utils/public/include")
            include_directories("${PROJECT_SOURCE_DIR}/utils/private/include")
            
            add_executable(hash_map_test private/test/hash_map_test.cpp)
            target_link_libraries(hash_map_test celix_utils ${CPPUTEST_LIBRARY} pthread)
            
            add_executable(array_list_test private/test/array_list_test.cpp)
            target_link_libraries(array_list_test celix_utils ${CPPUTEST_LIBRARY} pthread)
            
            add_executable(celix_threads_test private/test/celix_threads_test.cpp)
            target_link_libraries(celix_threads_test celix_utils ${CPPUTEST_LIBRARY} ${CPPUTEST_EXT_LIBRARY} pthread)
            add_executable(linked_list_test private/test/linked_list_test.cpp)
            target_link_libraries(linked_list_test celix_utils ${CPPUTEST_LIBRARY} pthread)
            
            add_executable(thread_pool_test private/test/thread_pool_test.cpp)
            target_link_libraries(thread_pool_test celix_utils ${CPPUTEST_LIBRARY} pthread) 

            add_test(NAME run_array_list_test COMMAND array_list_test)
            add_test(NAME run_hash_map_test COMMAND hash_map_test)
            add_test(NAME run_celix_threads_test COMMAND celix_threads_test)
            add_test(NAME run_thread_pool_test COMMAND thread_pool_test)
            add_test(NAME run_linked_list_test COMMAND linked_list_test)
        
            SETUP_TARGET_FOR_COVERAGE(array_list_test array_list_test ${CMAKE_BINARY_DIR}/coverage/array_list_test/array_list_test)
            SETUP_TARGET_FOR_COVERAGE(hash_map hash_map_test ${CMAKE_BINARY_DIR}/coverage/hash_map_test/hash_map_test)
            SETUP_TARGET_FOR_COVERAGE(celix_threads_test celix_threads_test ${CMAKE_BINARY_DIR}/coverage/celix_threads_test/celix_threads_test)
            SETUP_TARGET_FOR_COVERAGE(thread_pool_test thread_pool_test ${CMAKE_BINARY_DIR}/coverage/thread_pool_test/thread_pool_test)
            SETUP_TARGET_FOR_COVERAGE(linked_list_test linked_list_test ${CMAKE_BINARY_DIR}/coverage/linked_list_test/linked_list_test)

   endif(ENABLE_TESTING AND UTILS-TESTS)
endif (UTILS)<|MERGE_RESOLUTION|>--- conflicted
+++ resolved
@@ -54,14 +54,10 @@
                 private/src/thpool.c
                 public/include/thpool.h
         )
-<<<<<<< HEAD
+
     set_target_properties(celix_utils PROPERTIES "SOVERSION" 2)
-   
-    IF(UNIX)
-=======
     
     IF(UNIX AND NOT ANDROID)
->>>>>>> 2eac60ef
         target_link_libraries(celix_utils m pthread)
     ELSEIF(ANDROID)
         target_link_libraries(celix_utils m)
