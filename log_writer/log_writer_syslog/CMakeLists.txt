--- conflicted
+++ resolved
@@ -26,17 +26,7 @@
             private/src/log_writer_syslog
     )
 
-<<<<<<< HEAD
-    install_bundle(log_writer_syslog)
+    install_celix_bundle(log_writer_syslog)
 
     target_link_libraries(log_writer_syslog PRIVATE log_writer_common)
-=======
-    install_celix_bundle(log_writer_syslog)
-        
-    target_link_libraries(log_writer_syslog celix_framework)
-        
-    include_directories("${PROJECT_SOURCE_DIR}/utils/public/include")
-    include_directories("${PROJECT_SOURCE_DIR}/log_service/public/include")
-    include_directories("${PROJECT_SOURCE_DIR}/log_writer/log_writer/private/include")
->>>>>>> 353ac0d2
 endif (LOG_WRITER_SYSLOG)