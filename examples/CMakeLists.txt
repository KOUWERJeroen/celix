--- conflicted
+++ resolved
@@ -27,14 +27,9 @@
 # - cmake <loc_to_celix_src>/examples
 # - make -j all
 
-<<<<<<< HEAD
-cmake_minimum_required (VERSION 3.4)
-project(CelixUse C CXX ASM)
-=======
 cmake_minimum_required (VERSION 3.14)
 cmake_policy(SET CMP0068 NEW)
-project (CelixUse C CXX)
->>>>>>> 3b651dae
+project (CelixUse C CXX ASM)
 set(CMAKE_C_FLAGS "-D_GNU_SOURCE -std=gnu99 ${CMAKE_C_FLAGS}")
 set(CMAKE_CXX_STANDARD 17)
 set(CELIX_CXX ON CACHE BOOL "C++ on")
