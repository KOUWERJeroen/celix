# Licensed to the Apache Software Foundation (ASF) under one
# or more contributor license agreements.  See the NOTICE file
# distributed with this work for additional information
# regarding copyright ownership.  The ASF licenses this file
# to you under the Apache License, Version 2.0 (the
# "License"); you may not use this file except in compliance
# with the License.  You may obtain a copy of the License at
# 
#   http://www.apache.org/licenses/LICENSE-2.0
# 
# Unless required by applicable law or agreed to in writing,
# software distributed under the License is distributed on an
# "AS IS" BASIS, WITHOUT WARRANTIES OR CONDITIONS OF ANY
# KIND, either express or implied.  See the License for the
# specific language governing permissions and limitations
# under the License.


<<<<<<< HEAD
add_bundle(dm_example_cxx_phase3_locking
=======
add_celix_bundle(phase3_locking_cxx
>>>>>>> 353ac0d2
    SYMBOLIC_NAME phase3_locking_cxx
    VERSION 0.0.1
    SOURCES
        src/Phase3LockingActivator.cc
        src/Phase3LockingCmp.cc
)
target_include_directories(dm_example_cxx_phase3_locking PRIVATE src)
target_link_libraries(dm_example_cxx_phase3_locking PRIVATE dm_example_cxx_api)

IF(APPLE)
    target_link_libraries(dm_example_cxx_phase3_locking PRIVATE -Wl,-all_load Celix::dependency_manager_cxx_static)
else()
    if(ENABLE_ADDRESS_SANITIZER)
        #With asan there can be undefined symbols
        target_link_libraries(dm_example_cxx_phase3_locking PRIVATE -Wl,--whole-archive Celix::dependency_manager_cxx_static -Wl,--no-whole-archive)
    else()
        target_link_libraries(dm_example_cxx_phase3_locking PRIVATE -Wl,--no-undefined -Wl,--whole-archive Celix::dependency_manager_cxx_static -Wl,--no-whole-archive)
    endif()
endif()<|MERGE_RESOLUTION|>--- conflicted
+++ resolved
@@ -16,11 +16,7 @@
 # under the License.
 
 
-<<<<<<< HEAD
-add_bundle(dm_example_cxx_phase3_locking
-=======
-add_celix_bundle(phase3_locking_cxx
->>>>>>> 353ac0d2
+add_celix_bundle(dm_example_cxx_phase3_locking
     SYMBOLIC_NAME phase3_locking_cxx
     VERSION 0.0.1
     SOURCES
