# Licensed to the Apache Software Foundation (ASF) under one
# or more contributor license agreements.  See the NOTICE file
# distributed with this work for additional information
# regarding copyright ownership.  The ASF licenses this file
# to you under the Apache License, Version 2.0 (the
# "License"); you may not use this file except in compliance
# with the License.  You may obtain a copy of the License at
# 
#   http://www.apache.org/licenses/LICENSE-2.0
# 
# Unless required by applicable law or agreed to in writing,
# software distributed under the License is distributed on an
# "AS IS" BASIS, WITHOUT WARRANTIES OR CONDITIONS OF ANY
# KIND, either express or implied.  See the License for the
# specific language governing permissions and limitations
# under the License.

cmake_minimum_required (VERSION 3.2)
cmake_policy(SET CMP0012 NEW)
cmake_policy(SET CMP0042 NEW)

project (Celix C CXX)

include(GNUInstallDirs)
set(CMAKE_MODULE_PATH ${CMAKE_MODULE_PATH} "${CMAKE_SOURCE_DIR}/cmake")
<<<<<<< HEAD
=======

#Setup vars conform the FindCelix setup, so that examples and supporting cmake command can assume these variables are set
set(CELIX_FOUND true)
set(CELIX_INCLUDE_DIRS ${CMAKE_SOURCE_DIR}/framework/public/include ${CMAKE_SOURCE_DIR}/utils/public/include)
set(CELIX_LIBRARIES celix_framework celix_utils celix_dfi)
set(CELIX_LAUNCHER celix)
set(CELIX_FRAMEWORK_LIBRARY celix_framework)
set(CELIX_UTILS_LIBRARY celix_utils)
set(CELIX_DFI_LIBRARY celix_dfi)
set(CELIX_DM_LIB dependency_manager_so)
set(CELIX_DM_STATIC_LIB dependency_manager_static)
set(CELIX_DM_STATIC_CXX_LIB dependency_manager_cxx_static)
set(CELIX_PROJECT true) #Note this var is not set by FindCelix and can be used to test if this is the celix project or a project using celix

>>>>>>> ee29b00d
set(CMAKE_BUILD_TYPE "Debug")


# see https://public.kitware.com/Bug/view.php?id=15696
IF (${CMAKE_MAJOR_VERSION}.${CMAKE_MINOR_VERSION} EQUAL 3.3 AND ${CMAKE_GENERATOR} STREQUAL "Unix Makefiles")
    message( FATAL_ERROR "Building Celix using CMake 3.3 and makefiles is not supported due to a bug in the Makefile Generator (see Bug 15696). Please change the used CMake version - both, CMake 3.2 and CMake 3.4 are working fine. Or use a different generator (e.g. Ninja)." )
ENDIF()

IF (ANDROID)
    set(CMAKE_C_FLAGS "-D_GNU_SOURCE -std=gnu99 -Wall ${CMAKE_C_FLAGS}")
ELSE ()
    set(CMAKE_C_FLAGS "-D_GNU_SOURCE -std=gnu99 -Wall -Werror -fPIC ${CMAKE_C_FLAGS}") #TODO add -Wextra
    set(CMAKE_CXX_FLAGS "-std=c++11 -Wall -Werror -Wextra -Weffc++ -fno-rtti -fno-exceptions ${CMAKE_CXX_FLAGS}")
    set(CMAKE_C_FLAGS_DEBUG "-g -DDEBUG ${CMAKE_C_FLAGS}")
    set(CMAKE_CXX_FLAGS_DEBUG "-g -DDEBUG ${CMAKE_CXX_FLAGS}")
ENDIF()

IF(APPLE)
    set(CMAKE_MACOSX_RPATH 1)
ELSE ()
    set(CMAKE_C_FLAGS "-pthread ${CMAKE_C_FLAGS}")
    set(CMAKE_CXX_FLAGS "-pthread ${CMAKE_CXX_FLAGS}")
    set(CMAKE_EXE_LINKER_FLAGS "-pthread ${CMAKE_EXE_LINKER_FLAGS}")
ENDIF()

# Set version for the framework package/release
set(CELIX_MAJOR "1")
set(CELIX_MINOR "0")
set(CELIX_MICRO "0")
set(CELIX_QUALIFIER "")

option(ENABLE_TESTING "Enables unit/bundle testing" FALSE)

if (ENABLE_TESTING)
	enable_testing()
endif()


include(CMakeCelix-local)
include(UseDoxygen)  

# Default bundle version
set(DEFAULT_VERSION 1.0.0)

#libraries
#utils, dfi and etcdlib are standalone
#(e.g. no dependency on celix framework
add_subdirectory(utils)
add_subdirectory(dfi)
add_subdirectory(etcdlib)
add_subdirectory(framework)
include_directories(framework/public/include)

#launcher
add_subdirectory(launcher)

#Bundles
add_subdirectory(config_admin)
add_subdirectory(device_access)
add_subdirectory(deployment_admin)
add_subdirectory(remote_services)
add_subdirectory(remote_shell)
add_subdirectory(shell_bonjour)
add_subdirectory(shell_tui)
add_subdirectory(shell)
add_subdirectory(log_writer)
add_subdirectory(log_service)
add_subdirectory(pubsub)
#add_subdirectory(event_admin)# event_admin is unstable

add_subdirectory(dependency_manager)
add_subdirectory(dependency_manager_cxx)

#Example as last, because some example will check if underlining options are enabled
add_subdirectory(examples)<|MERGE_RESOLUTION|>--- conflicted
+++ resolved
@@ -21,26 +21,9 @@
 
 project (Celix C CXX)
 
-include(GNUInstallDirs)
+include(GNUInstallDirs)                                                                                                                                                                             
+
 set(CMAKE_MODULE_PATH ${CMAKE_MODULE_PATH} "${CMAKE_SOURCE_DIR}/cmake")
-<<<<<<< HEAD
-=======
-
-#Setup vars conform the FindCelix setup, so that examples and supporting cmake command can assume these variables are set
-set(CELIX_FOUND true)
-set(CELIX_INCLUDE_DIRS ${CMAKE_SOURCE_DIR}/framework/public/include ${CMAKE_SOURCE_DIR}/utils/public/include)
-set(CELIX_LIBRARIES celix_framework celix_utils celix_dfi)
-set(CELIX_LAUNCHER celix)
-set(CELIX_FRAMEWORK_LIBRARY celix_framework)
-set(CELIX_UTILS_LIBRARY celix_utils)
-set(CELIX_DFI_LIBRARY celix_dfi)
-set(CELIX_DM_LIB dependency_manager_so)
-set(CELIX_DM_STATIC_LIB dependency_manager_static)
-set(CELIX_DM_STATIC_CXX_LIB dependency_manager_cxx_static)
-set(CELIX_PROJECT true) #Note this var is not set by FindCelix and can be used to test if this is the celix project or a project using celix
-
->>>>>>> ee29b00d
-set(CMAKE_BUILD_TYPE "Debug")
 
 
 # see https://public.kitware.com/Bug/view.php?id=15696
@@ -78,20 +61,19 @@
 endif()
 
 
-include(CMakeCelix-local)
+include(CMakeCelix)
 include(UseDoxygen)  
 
 # Default bundle version
 set(DEFAULT_VERSION 1.0.0)
 
-#libraries
 #utils, dfi and etcdlib are standalone
 #(e.g. no dependency on celix framework
 add_subdirectory(utils)
 add_subdirectory(dfi)
 add_subdirectory(etcdlib)
+
 add_subdirectory(framework)
-include_directories(framework/public/include)
 
 #launcher
 add_subdirectory(launcher)
@@ -108,8 +90,8 @@
 add_subdirectory(log_writer)
 add_subdirectory(log_service)
 add_subdirectory(pubsub)
+
 #add_subdirectory(event_admin)# event_admin is unstable
-
 add_subdirectory(dependency_manager)
 add_subdirectory(dependency_manager_cxx)
 
