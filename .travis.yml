--- conflicted
+++ resolved
@@ -9,7 +9,6 @@
     - compiler: gcc
     - compiler: clang
 
-<<<<<<< HEAD
 before_script:  
     - git clone -b 3.7.2 --single-branch https://github.com/cpputest/cpputest.git cpputest-build
     - cd cpputest-build
@@ -27,17 +26,4 @@
 
 script: 
     - make all 
-    - make test ARGS="-V"
-=======
-before_script: 
-    - wget https://github.com/cpputest/cpputest.github.io/blob/master/releases/cpputest-3.7.1.tar.gz?raw=true -O /tmp/cpputest.tar.gz
-    - tar -xzvf /tmp/cpputest.tar.gz -C /tmp 
-    - if [ "$CC" = "clang" ]; then export CXX="clang++"; fi && cd /tmp/cpputest-3.7.1 && ./configure --prefix=$HOME/cpputest && make && make install && cd -
-    - mkdir build install
-
-script: 
-    - cd build
-    - cmake -DBUILD_DEPLOYMENT_ADMIN=ON -DBUILD_EXAMPLES=ON -DBUILD_LOG_SERVICE=ON -DBUILD_LOG_WRITER=ON -DBUILD_REMOTE_SERVICE_ADMIN=ON -DBUILD_RSA_DISCOVERY_CONFIGURED=ON -DBUILD_RSA_DISCOVERY_ETCD=ON -DBUILD_RSA_DISCOVERY_SHM=ON -DBUILD_RSA_EXAMPLES=ON -DBUILD_RSA_REMOTE_SERVICE_ADMIN_SHM=ON -DBUILD_RSA_REMOTE_SERVICE_ADMIN_HTTP=ON -DBUILD_REMOTE_SHELL=ON -DBUILD_SHELL=ON -DBUILD_SHELL_TUI=ON -DBUILD_DEVICE_ACCESS=ON -DBUILD_DEVICE_ACCESS_EXAMPLE=ON -DBUILD_FRAMEWORK_TESTS=ON -DBUILD_UTILS-TESTS=ON -DCPPUTEST_INCLUDE_DIR=$HOME/cpputest/include -DCPPUTEST_LIBRARY=$HOME/cpputest/lib/libCppUTest.a -DCPPUTEST_EXT_INCLUDE_DIR=$HOME/cpputest/include -DCPPUTEST_EXT_LIBRARY=$HOME/cpputest/lib/libCppUTestExt.a -DCMAKE_INSTALL_PREFIX=../install ..
-    - make all && make deploy && make install-all
-    - export LD_LIBRARY_PATH=$LD_LIBRARY_PATH:`pwd`/utils && ./utils/array_list_test && ./utils/celix_threads_test && ./utils/linked_list_test && ./utils/hash_map_test 
->>>>>>> cec955da
+    - export LD_LIBRARY_PATH=$LD_LIBRARY_PATH:`pwd`/utils && make test ARGS="-V"