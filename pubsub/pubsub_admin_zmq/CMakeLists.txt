--- conflicted
+++ resolved
@@ -30,8 +30,7 @@
 		set (ZMQ_CRYPTO_C "private/src/zmq_crypto.c")
 	endif()
 
-<<<<<<< HEAD
-	add_bundle(celix_pubsub_admin_zmq
+	add_celix_bundle(celix_pubsub_admin_zmq
 			BUNDLE_SYMBOLICNAME "apache_celix_pubsub_admin_zmq"
 			VERSION "1.0.0"
 			SOURCES
@@ -55,27 +54,7 @@
 		src
 	)
 
-	install_bundle(org.apache.celix.pubsub_admin.PubSubAdminZmq)
-=======
-	add_celix_bundle(org.apache.celix.pubsub_admin.PubSubAdminZmq
-	    BUNDLE_SYMBOLICNAME "apache_celix_pubsub_admin_zmq"
-	    VERSION "1.0.0"
-	    SOURCES
-	    	private/src/psa_activator.c
-	    	private/src/pubsub_admin_impl.c
-	    	private/src/topic_subscription.c
-	    	private/src/topic_publication.c
-	    	${ZMQ_CRYPTO_C}
-	    	${PROJECT_SOURCE_DIR}/log_service/public/src/log_helper.c
-	    	${PROJECT_SOURCE_DIR}/pubsub/pubsub_common/public/src/pubsub_endpoint.c
-	    	${PROJECT_SOURCE_DIR}/pubsub/pubsub_common/public/src/pubsub_utils.c
-    	   ${PROJECT_SOURCE_DIR}/pubsub/pubsub_common/public/src/pubsub_admin_match.c
-	)
-
-	set_target_properties(org.apache.celix.pubsub_admin.PubSubAdminZmq PROPERTIES INSTALL_RPATH "$ORIGIN")
-	target_link_libraries(org.apache.celix.pubsub_admin.PubSubAdminZmq celix_framework celix_utils celix_dfi ${ZMQ_LIBRARIES} ${CZMQ_LIBRARIES} ${OPENSSL_CRYPTO_LIBRARY})
-	install_celix_bundle(org.apache.celix.pubsub_admin.PubSubAdminZmq)
->>>>>>> 353ac0d2
+	install_celix_bundle(celix_pubsub_admin_zmq)
 
 	add_library(Celix::pubsub_admin_zmq ALIAS celix_pubsub_admin_zmq)
 endif()