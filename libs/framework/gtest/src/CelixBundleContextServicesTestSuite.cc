--- conflicted
+++ resolved
@@ -1801,62 +1801,6 @@
     celix_bundleContext_unregisterService(ctx, svcId3);
 }
 
-<<<<<<< HEAD
-TEST_F(CelixBundleContextServicesTestSuite, RegisterServiceWithInvalidRankingAndVersionPropertyTypeTest) {
-    //Given service properties with invalid type for ranking and version
-    celix_properties_t* props = celix_properties_create();
-    celix_properties_set(props, CELIX_FRAMEWORK_SERVICE_RANKING, "10"); //string, not long type
-    celix_properties_set(props, CELIX_FRAMEWORK_SERVICE_VERSION, "1.0.0"); //string, not celix_version_t* type
-
-    //When registering service
-    long svcId = celix_bundleContext_registerService(ctx, (void*)0x42, "TestService", props);
-
-    //Then the registration is successful
-    EXPECT_GE(svcId, 0);
-
-    //And the service properties types are corrected
-    celix_service_use_options_t opts;
-    opts.filter.serviceName = "TestService";
-    opts.useWithProperties = [](void* /*handle*/, void* /*svc*/, const celix_properties_t* props) {
-        auto propertyType = celix_properties_getType(props, CELIX_FRAMEWORK_SERVICE_RANKING);
-        EXPECT_EQ(CELIX_PROPERTIES_VALUE_TYPE_LONG, propertyType);
-
-        propertyType = celix_properties_getType(props, CELIX_FRAMEWORK_SERVICE_VERSION);
-        EXPECT_EQ(CELIX_PROPERTIES_VALUE_TYPE_VERSION, propertyType);
-    };
-    auto count = celix_bundleContext_useServicesWithOptions(ctx, &opts);
-    EXPECT_EQ(1, count);
-
-    celix_bundleContext_unregisterService(ctx, svcId);
-}
-
-TEST_F(CelixBundleContextServicesTestSuite, RegisterServiceWithInvalidRankingAndVersionValueTest) {
-    //Given service properties with invalid type for ranking and version
-    celix_properties_t* props = celix_properties_create();
-    celix_properties_set(props, CELIX_FRAMEWORK_SERVICE_RANKING, "foo"); //string, not convertable to long
-    celix_properties_set(props, CELIX_FRAMEWORK_SERVICE_VERSION, "bar"); //string, not convertable to version
-
-    //When registering service
-    long svcId = celix_bundleContext_registerService(ctx, (void*)0x42, "TestService", props);
-
-    //Then the registration is successful
-    EXPECT_GE(svcId, 0);
-
-    //And the service properties typer are kept as-is.
-    celix_service_use_options_t opts;
-    opts.filter.serviceName = "TestService";
-    opts.useWithProperties = [](void* /*handle*/, void* /*svc*/, const celix_properties_t* props) {
-        auto propertyType = celix_properties_getType(props, CELIX_FRAMEWORK_SERVICE_RANKING);
-        EXPECT_EQ(CELIX_PROPERTIES_VALUE_TYPE_STRING, propertyType);
-
-        propertyType = celix_properties_getType(props, CELIX_FRAMEWORK_SERVICE_VERSION);
-        EXPECT_EQ(CELIX_PROPERTIES_VALUE_TYPE_STRING, propertyType);
-    };
-    auto count = celix_bundleContext_useServicesWithOptions(ctx, &opts);
-    EXPECT_EQ(1, count);
-
-    celix_bundleContext_unregisterService(ctx, svcId);
-=======
 
 TEST_F(CelixBundleContextServicesTestSuite, InvalidArgumentsForUseTrackedServicesTest) {
     EXPECT_FALSE(celix_bundleContext_useTrackedService(ctx, -1, nullptr, nullptr));
@@ -2123,5 +2067,60 @@
     };
     bool called = celix_bundleContext_useTrackedService(ctx, trkId, ctx, useCallback);
     EXPECT_TRUE(called);
->>>>>>> d46d9838
+}
+
+TEST_F(CelixBundleContextServicesTestSuite, RegisterServiceWithInvalidRankingAndVersionPropertyTypeTest) {
+    //Given service properties with invalid type for ranking and version
+    celix_properties_t* props = celix_properties_create();
+    celix_properties_set(props, CELIX_FRAMEWORK_SERVICE_RANKING, "10"); //string, not long type
+    celix_properties_set(props, CELIX_FRAMEWORK_SERVICE_VERSION, "1.0.0"); //string, not celix_version_t* type
+
+    //When registering service
+    long svcId = celix_bundleContext_registerService(ctx, (void*)0x42, "TestService", props);
+
+    //Then the registration is successful
+    EXPECT_GE(svcId, 0);
+
+    //And the service properties types are corrected
+    celix_service_use_options_t opts;
+    opts.filter.serviceName = "TestService";
+    opts.useWithProperties = [](void* /*handle*/, void* /*svc*/, const celix_properties_t* props) {
+        auto propertyType = celix_properties_getType(props, CELIX_FRAMEWORK_SERVICE_RANKING);
+        EXPECT_EQ(CELIX_PROPERTIES_VALUE_TYPE_LONG, propertyType);
+
+        propertyType = celix_properties_getType(props, CELIX_FRAMEWORK_SERVICE_VERSION);
+        EXPECT_EQ(CELIX_PROPERTIES_VALUE_TYPE_VERSION, propertyType);
+    };
+    auto count = celix_bundleContext_useServicesWithOptions(ctx, &opts);
+    EXPECT_EQ(1, count);
+
+    celix_bundleContext_unregisterService(ctx, svcId);
+}
+
+TEST_F(CelixBundleContextServicesTestSuite, RegisterServiceWithInvalidRankingAndVersionValueTest) {
+    //Given service properties with invalid type for ranking and version
+    celix_properties_t* props = celix_properties_create();
+    celix_properties_set(props, CELIX_FRAMEWORK_SERVICE_RANKING, "foo"); //string, not convertable to long
+    celix_properties_set(props, CELIX_FRAMEWORK_SERVICE_VERSION, "bar"); //string, not convertable to version
+
+    //When registering service
+    long svcId = celix_bundleContext_registerService(ctx, (void*)0x42, "TestService", props);
+
+    //Then the registration is successful
+    EXPECT_GE(svcId, 0);
+
+    //And the service properties typer are kept as-is.
+    celix_service_use_options_t opts;
+    opts.filter.serviceName = "TestService";
+    opts.useWithProperties = [](void* /*handle*/, void* /*svc*/, const celix_properties_t* props) {
+        auto propertyType = celix_properties_getType(props, CELIX_FRAMEWORK_SERVICE_RANKING);
+        EXPECT_EQ(CELIX_PROPERTIES_VALUE_TYPE_STRING, propertyType);
+
+        propertyType = celix_properties_getType(props, CELIX_FRAMEWORK_SERVICE_VERSION);
+        EXPECT_EQ(CELIX_PROPERTIES_VALUE_TYPE_STRING, propertyType);
+    };
+    auto count = celix_bundleContext_useServicesWithOptions(ctx, &opts);
+    EXPECT_EQ(1, count);
+
+    celix_bundleContext_unregisterService(ctx, svcId);
 }