--- conflicted
+++ resolved
@@ -26,14 +26,9 @@
 
 
 
-<<<<<<< HEAD
-struct bundle {
-	char *symbolicName; //present to make debugging easier
-
-=======
 struct celix_bundle {
->>>>>>> 392f12ee
 	bundle_context_pt context;
+    char *symbolicName; //for debug
 	struct celix_bundle_activator *activator;
 	bundle_state_e state;
 	void * handle;
