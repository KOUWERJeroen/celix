/*
 * Licensed to the Apache Software Foundation (ASF) under one
 * or more contributor license agreements.  See the NOTICE file
 * distributed with this work for additional information
 * regarding copyright ownership.  The ASF licenses this file
 * to you under the Apache License, Version 2.0 (the
 * "License"); you may not use this file except in compliance
 * with the License.  You may obtain a copy of the License at
 *
 *   http://www.apache.org/licenses/LICENSE-2.0
 *
 * Unless required by applicable law or agreed to in writing,
 * software distributed under the License is distributed on an
 * "AS IS" BASIS, WITHOUT WARRANTIES OR CONDITIONS OF ANY
 *  KIND, either express or implied.  See the License for the
 * specific language governing permissions and limitations
 * under the License.
 */

#include <stdlib.h>
#include <string.h>

#include "celix_bundle.h"
#include "celix_constants.h"
#include "celix_utils.h"
#include "dm_service_dependency_impl.h"
#include "dm_component_impl.h"

#define DM_SERVICE_DEPENDENCY_DEFAULT_STRATEGY DM_SERVICE_DEPENDENCY_STRATEGY_SUSPEND

static void serviceDependency_addServiceTrackerCallback(void *handle, void *svc, const celix_properties_t *props);
static void serviceDependency_removeServiceTrackerCallback(void *handle, void *svc, const celix_properties_t *props);
static void serviceDependency_setServiceTrackerCallback(void *handle, void *svc, const celix_properties_t *props);
static void* serviceDependency_getCallbackHandle(celix_dm_service_dependency_t *dep);

celix_status_t serviceDependency_create(celix_dm_service_dependency_t **dependency_ptr) {
    celix_dm_service_dependency_t *dep = celix_dmServiceDependency_create();
    if (dep != NULL) {
        *dependency_ptr = dep;
        return CELIX_SUCCESS;
    } else {
        return CELIX_BUNDLE_EXCEPTION;
    }
}

celix_dm_service_dependency_t* celix_dmServiceDependency_create() {
	celix_dm_service_dependency_t *dep = calloc(1, sizeof(*dep));
	dep->strategy = DM_SERVICE_DEPENDENCY_DEFAULT_STRATEGY;
	dep->svcTrackerId = -1;
	celixThreadMutex_create(&dep->mutex, NULL);
    return dep;
}

celix_status_t serviceDependency_destroy(celix_dm_service_dependency_t **dependency_ptr) {
	if (dependency_ptr != NULL) {
		celix_dmServiceDependency_destroy(*dependency_ptr);
	}
	return CELIX_SUCCESS;
}

void celix_dmServiceDependency_destroy(celix_dm_service_dependency_t *dep) {
    if (dep == NULL) {
        return;
    } else {
        if (!celix_dmServiceDependency_isDisabled(dep)) {
            celix_bundle_context_t* ctx = celix_dmComponent_getBundleContext(dep->component);
            celix_bundleContext_log(ctx, CELIX_LOG_LEVEL_ERROR,
                       "Cannot destroy a service dependency this is still enabled.");
        } else {
            celixThreadMutex_destroy(&dep->mutex);
            free(dep->serviceName);
            free(dep->versionRange);
            free(dep->filter);
            free(dep);
        }
    }
}

celix_status_t serviceDependency_setRequired(celix_dm_service_dependency_t *dependency, bool required) {
	return celix_dmServiceDependency_setRequired(dependency, required);
}

celix_status_t celix_dmServiceDependency_setRequired(celix_dm_service_dependency_t *dependency, bool required) {
	celix_status_t status = CELIX_SUCCESS;

	if (!dependency) {
		status = CELIX_ILLEGAL_ARGUMENT;
	}

	if (status == CELIX_SUCCESS) {
		dependency->required = required;
	}

	return status;
}

celix_status_t serviceDependency_setAddCLanguageFilter(celix_dm_service_dependency_t *dependency, bool addCLangFilter) {
	return celix_dmServiceDependency_setAddCLanguageFilter(dependency, addCLangFilter);
}

celix_status_t celix_dmServiceDependency_setAddCLanguageFilter(celix_dm_service_dependency_t *dependency, bool addCLangFilter) {
    dependency->addCLanguageFilter = addCLangFilter;
    return CELIX_SUCCESS;
}

celix_status_t serviceDependency_setStrategy(celix_dm_service_dependency_t *dependency, dm_service_dependency_strategy_t strategy) {
	return celix_dmServiceDependency_setStrategy(dependency, strategy);
}

celix_status_t celix_dmServiceDependency_setStrategy(celix_dm_service_dependency_t *dependency, dm_service_dependency_strategy_t strategy) {
    dependency->strategy = strategy;
	return CELIX_SUCCESS;
}

celix_status_t serviceDependency_getStrategy(celix_dm_service_dependency_t *dependency, dm_service_dependency_strategy_t* strategy) {
	celix_dm_service_dependency_strategy_t str = celix_dmServiceDependency_getStrategy(dependency);
	if (strategy != NULL) {
		*strategy = str;
	}
	return CELIX_SUCCESS;
}

celix_dm_service_dependency_strategy_t celix_dmServiceDependency_getStrategy(celix_dm_service_dependency_t *dependency) {
	return dependency->strategy;
}

celix_status_t serviceDependency_setService(celix_dm_service_dependency_t *dependency, const char* serviceName, const char* serviceVersionRange, const char* filter) {
	return celix_dmServiceDependency_setService(dependency, serviceName, serviceVersionRange, filter);
}

celix_status_t celix_dmServiceDependency_setService(celix_dm_service_dependency_t *dependency, const char* serviceName, const char* serviceVersionRange, const char* filter) {
<<<<<<< HEAD
	celix_status_t status = CELIX_SUCCESS;
	if (!dependency || !serviceName) {
		status = CELIX_ILLEGAL_ARGUMENT;
	}

	if (status == CELIX_SUCCESS) {
		array_list_pt filterElements = NULL;
		arrayList_create(&filterElements);

		free(dependency->tracked_service);
		dependency->tracked_service = strdup(serviceName);

		if (serviceVersionRange != NULL) {
			version_range_pt versionRange = NULL;

			if (versionRange_parse(serviceVersionRange, &versionRange) == CELIX_SUCCESS) {
				version_pt lowVersion = NULL;
				version_pt highVersion = NULL;

				if ((versionRange_getHighVersion(versionRange, &highVersion) == CELIX_SUCCESS) && (highVersion != NULL)) {
					bool isHighInclusive;
					char* highOperator;
					char* highVersionStr = NULL;

					versionRange_isHighInclusive(versionRange, &isHighInclusive);
					version_toString(highVersion, &highVersionStr);

					highOperator = isHighInclusive ? "<=" : "<";

					if(highVersionStr != NULL){
						size_t len = strlen(CELIX_FRAMEWORK_SERVICE_VERSION) + strlen(highVersionStr) + strlen(highOperator) + 3;
						char serviceVersionFilter[len];
						snprintf(serviceVersionFilter, len, "(%s%s%s)", CELIX_FRAMEWORK_SERVICE_VERSION, highOperator, highVersionStr);
						arrayList_add(filterElements, strdup(serviceVersionFilter));
						free(highVersionStr);
					}
				}

				if ((versionRange_getLowVersion(versionRange, &lowVersion) == CELIX_SUCCESS) && (lowVersion != NULL)) {
					bool isLowInclusive;
					char* lowOperator;
					char* lowVersionStr = NULL;

					versionRange_isLowInclusive(versionRange, &isLowInclusive);
					version_toString(lowVersion, &lowVersionStr);

					lowOperator = isLowInclusive ? ">=" : ">";

					if(lowVersionStr != NULL){
						size_t len = strlen(CELIX_FRAMEWORK_SERVICE_VERSION) + strlen(lowVersionStr) + strlen(lowOperator) + 3;
						char serviceVersionFilter[len];
						snprintf(serviceVersionFilter, len, "(%s%s%s)", CELIX_FRAMEWORK_SERVICE_VERSION, lowOperator, lowVersionStr);
						arrayList_add(filterElements, strdup(serviceVersionFilter));
						free(lowVersionStr);
					}
				}
			}

			if(versionRange!=NULL){
				versionRange_destroy(versionRange);
			}
		}

		if (filter != NULL) {
			free(dependency->tracked_filter_unmodified);
			dependency->tracked_filter_unmodified = strdup(filter);
			arrayList_add(filterElements, strdup(filter));
		}

		if (arrayList_size(filterElements) > 0) {
			array_list_iterator_pt filterElementsIter = arrayListIterator_create(filterElements);

			size_t len = strlen(serviceName) + strlen(OSGI_FRAMEWORK_OBJECTCLASS) + 4;
			free(dependency->tracked_filter);
			dependency->tracked_filter = calloc(len, sizeof(*dependency->tracked_filter));
			snprintf(dependency->tracked_filter, len, "(%s=%s)", OSGI_FRAMEWORK_OBJECTCLASS, serviceName);

			while (arrayListIterator_hasNext(filterElementsIter) == true) {
				char* filterElement = (char*) arrayListIterator_next(filterElementsIter);
				size_t len = strnlen(dependency->tracked_filter, 1024*1024) + strnlen(filterElement, 1024*1024) + 4;
				char* newFilter = calloc(len, sizeof(*newFilter));

				if (dependency->tracked_filter[0] == '(' && dependency->tracked_filter[1] == '&') {
					//already have an & (AND) can combine with additional filter -> easier to read
					size_t orgLen = strnlen(dependency->tracked_filter, 1024*1024);
					snprintf(newFilter, len, "%.*s%s)", (int)orgLen -1, dependency->tracked_filter, filterElement);
				} else {
					snprintf(newFilter, len, "(&%s%s)", dependency->tracked_filter, filterElement);
				}

				free(dependency->tracked_filter);
				free(filterElement);

				dependency->tracked_filter = newFilter;
			}

			arrayListIterator_destroy(filterElementsIter);
		}
		else {
			free(dependency->tracked_filter);
			dependency->tracked_filter = NULL;
		}

		arrayList_destroy(filterElements);
	}

	return status;
=======
    if (dependency->serviceName != NULL) {
        free(dependency->serviceName);
    }
    if (dependency->versionRange != NULL) {
        free(dependency->versionRange);
    }
    if (dependency->filter != NULL) {
        free(dependency->filter);
    }
    dependency->serviceName = celix_utils_strdup(serviceName);
    dependency->versionRange = celix_utils_strdup(serviceVersionRange);
    dependency->filter = celix_utils_strdup(filter);
    return CELIX_SUCCESS;
>>>>>>> 71ab9d63
}

celix_status_t serviceDependency_getFilter(celix_dm_service_dependency_t *dependency, const char** filter) {
	const char *f =  celix_dmServiceDependency_getFilter(dependency);
	if (filter != NULL) {
		*filter = f;
	}
	return CELIX_SUCCESS;
}

const char* celix_dmServiceDependency_getFilter(celix_dm_service_dependency_t *dependency) {
	return (const char*)dependency->filter;
}

celix_status_t serviceDependency_setCallbacks(celix_dm_service_dependency_t *dependency, service_set_fpt set, service_add_fpt add, service_change_fpt change __attribute__((unused)), service_remove_fpt remove, service_swap_fpt swap  __attribute__((unused))) {
    dependency->set = (celix_dm_service_update_fp)set;
    dependency->add = (celix_dm_service_update_fp)add;
    dependency->remove = (celix_dm_service_update_fp)remove;
    return CELIX_SUCCESS;
}

celix_status_t celix_dmServiceDependency_setCallback(celix_dm_service_dependency_t *dependency, celix_dm_service_update_fp set) {
	dependency->set = set;
	return CELIX_SUCCESS;
}


celix_status_t celix_dmServiceDependency_setCallbackWithProperties(celix_dm_service_dependency_t *dependency, celix_dm_service_update_with_props_fp set) {
	dependency->setWithProperties = set;
	return CELIX_SUCCESS;
}


celix_status_t celix_dmServiceDependency_setCallbacksWithOptions(celix_dm_service_dependency_t *dependency, const celix_dm_service_dependency_callback_options_t *opts) {
	dependency->set = opts->set;
	dependency->add = opts->add;
	dependency->remove = opts->remove;

	dependency->setWithProperties = opts->setWithProps;
	dependency->addWithProperties = opts->addWithProps;
	dependency->remWithProperties = opts->removeWithProps;
	return CELIX_SUCCESS;
}

celix_status_t celix_dmServiceDependency_setComponent(celix_dm_service_dependency_t *dependency, celix_dm_component_t *component) {
    dependency->component = component;
	return CELIX_SUCCESS;
}

celix_status_t celix_dmServiceDependency_enable(celix_dm_service_dependency_t *dependency) {
    celix_bundle_context_t* ctx = celix_dmComponent_getBundleContext(dependency->component);

    if (dependency->serviceName == NULL && dependency->filter == NULL) {
        celix_bundleContext_log(ctx, CELIX_LOG_LEVEL_ERROR,
               "Cannot start a service dependency without a service name and filter");
        return CELIX_ILLEGAL_ARGUMENT;
    }

    celixThreadMutex_lock(&dependency->mutex);
    if (dependency->svcTrackerId == -1L) {
        celix_service_tracking_options_t opts = CELIX_EMPTY_SERVICE_TRACKING_OPTIONS;
        opts.filter.filter = dependency->filter;
        opts.filter.serviceName = dependency->serviceName;
        opts.filter.versionRange = dependency->versionRange;
        opts.callbackHandle = dependency;
        opts.addWithProperties = serviceDependency_addServiceTrackerCallback;
        opts.removeWithProperties = serviceDependency_removeServiceTrackerCallback;
        opts.setWithProperties = serviceDependency_setServiceTrackerCallback;
        if (dependency->addCLanguageFilter) {
            opts.filter.ignoreServiceLanguage = false;
            opts.filter.serviceLanguage = CELIX_FRAMEWORK_SERVICE_C_LANGUAGE;
        } else {
            opts.filter.ignoreServiceLanguage = true;
        }
        dependency->svcTrackerId = celix_bundleContext_trackServicesWithOptionsAsync(ctx, &opts);
	}
    celixThreadMutex_unlock(&dependency->mutex);

	return CELIX_SUCCESS;
}

static void celix_serviceDependency_stopCallback(void *data) {
    celix_dm_service_dependency_t* dependency = data;
    celixThreadMutex_lock(&dependency->mutex);
    dependency->nrOfActiveStoppingTrackers -= 1;
    celixThreadMutex_unlock(&dependency->mutex);
}

celix_status_t celix_dmServiceDependency_disable(celix_dm_service_dependency_t *dependency) {
    celixThreadMutex_lock(&dependency->mutex);
    if (dependency->svcTrackerId >= 0) {
        celix_bundle_context_t* ctx = celix_dmComponent_getBundleContext(dependency->component);
        celix_bundleContext_stopTrackerAsync(ctx, dependency->svcTrackerId, dependency, celix_serviceDependency_stopCallback);
        dependency->svcTrackerId = -1;
        dependency->nrOfActiveStoppingTrackers += 1;
    }
    celixThreadMutex_unlock(&dependency->mutex);

	return CELIX_SUCCESS;
}

bool celix_dmServiceDependency_isDisabled(celix_dm_service_dependency_t *dependency) {
    bool isStopped;
    celixThreadMutex_lock(&dependency->mutex);
    isStopped = dependency->svcTrackerId == -1L && dependency->nrOfActiveStoppingTrackers == 0;
    celixThreadMutex_unlock(&dependency->mutex);
    return isStopped;
}

static void serviceDependency_setServiceTrackerCallback(void *handle, void *svc, const celix_properties_t *props) {
    celix_dm_service_dependency_t* dependency = handle;

    celix_dm_event_t event;
    event.dep = dependency;
    event.eventType = CELIX_DM_EVENT_SVC_SET;
    event.svc = svc;
    event.props = props;
    celix_private_dmComponent_handleEvent(dependency->component, &event);
}

celix_status_t celix_dmServiceDependency_invokeSet(celix_dm_service_dependency_t *dependency, void* svc, const celix_properties_t* props) {
    if (dependency->set) {
        dependency->set(serviceDependency_getCallbackHandle(dependency), svc);
    }
    if (dependency->setWithProperties) {
        dependency->setWithProperties(serviceDependency_getCallbackHandle(dependency), svc, props);
    }
    return CELIX_SUCCESS;
}

static void serviceDependency_addServiceTrackerCallback(void *handle, void *svc, const celix_properties_t *props) {
    celix_dm_service_dependency_t* dependency = handle;

    celixThreadMutex_lock(&dependency->mutex);
    dependency->trackedSvcCount += 1;
    celixThreadMutex_unlock(&dependency->mutex);

    celix_dm_event_t event;
    event.dep = dependency;
    event.eventType = CELIX_DM_EVENT_SVC_ADD;
    event.svc = svc;
    event.props = props;
    celix_private_dmComponent_handleEvent(dependency->component, &event);
}

celix_status_t celix_dmServiceDependency_invokeAdd(celix_dm_service_dependency_t *dependency, void* svc, const celix_properties_t* props) {
    void *handle = serviceDependency_getCallbackHandle(dependency);
    if (dependency->add) {
        dependency->add(handle, svc);
    }
    if (dependency->addWithProperties) {
        dependency->addWithProperties(handle, svc, props);
    }
    return CELIX_SUCCESS;
}

static void serviceDependency_removeServiceTrackerCallback(void *handle, void *svc, const celix_properties_t *props) {
    celix_dm_service_dependency_t* dependency = handle;

    celixThreadMutex_lock(&dependency->mutex);
    dependency->trackedSvcCount -= 1;
    celixThreadMutex_unlock(&dependency->mutex);

    celix_dm_event_t event;
    event.dep = dependency;
    event.eventType = CELIX_DM_EVENT_SVC_REM;
    event.svc = svc;
    event.props = props;
    celix_private_dmComponent_handleEvent(dependency->component, &event);
}

celix_status_t celix_dmServiceDependency_invokeRemove(celix_dm_service_dependency_t *dependency, void* svc, const celix_properties_t* props) {
    if (dependency->remove) {
        dependency->remove(serviceDependency_getCallbackHandle(dependency), svc);
    }
    if (dependency->remWithProperties) {
        dependency->remWithProperties(serviceDependency_getCallbackHandle(dependency), svc, props);
    }
    return CELIX_SUCCESS;
}

bool celix_dmServiceDependency_isAvailable(celix_dm_service_dependency_t *dependency) {
    bool avail;
    celixThreadMutex_lock(&dependency->mutex);
    avail = dependency->trackedSvcCount > 0;
    celixThreadMutex_unlock(&dependency->mutex);
    return avail;
}

bool celix_dmServiceDependency_isRequired(const celix_dm_service_dependency_t* dep) {
    return dep->required;
}

bool celix_dmServiceDependency_isTrackerOpen(celix_dm_service_dependency_t* dependency) {
    celixThreadMutex_lock(&dependency->mutex);
    bool isOpen = dependency->svcTrackerId >= 0;
    celixThreadMutex_unlock(&dependency->mutex);
    return isOpen;
}

celix_status_t serviceDependency_getServiceDependencyInfo(celix_dm_service_dependency_t *dep, dm_service_dependency_info_t **out) {
	if (out != NULL) {
		*out = celix_dmServiceDependency_createInfo(dep);
	}
	return CELIX_SUCCESS;
}

dm_service_dependency_info_t* celix_dmServiceDependency_createInfo(celix_dm_service_dependency_t* dep) {
	celix_dm_service_dependency_info_t *info = calloc(1, sizeof(*info));
	if (info != NULL) {
		celixThreadMutex_lock(&dep->mutex);
		info->available = dep->trackedSvcCount > 0;
		info->serviceName = celix_utils_strdup(dep->serviceName);
		info->filter = celix_utils_strdup(dep->filter);
		info->versionRange = celix_utils_strdup(dep->versionRange);
		info->required = dep->required;
		info->count = dep->trackedSvcCount;
		celixThreadMutex_unlock(&dep->mutex);
	}
	return info;
}


void dependency_destroyDependencyInfo(dm_service_dependency_info_pt info) {
	celix_dmServiceDependency_destroyInfo(NULL, info);
}

void celix_dmServiceDependency_destroyInfo(celix_dm_service_dependency_t *dep __attribute__((unused)), dm_service_dependency_info_t *info) {
	if (info != NULL) {
	    free(info->serviceName);
		free(info->filter);
		free(info->versionRange);
	}
	free(info);
}

celix_status_t serviceDependency_setCallbackHandle(celix_dm_service_dependency_t *dependency, void* handle) {
	return celix_dmServiceDependency_setCallbackHandle(dependency, handle);
}

celix_status_t celix_dmServiceDependency_setCallbackHandle(celix_dm_service_dependency_t *dependency, void* handle) {
	dependency->callbackHandle = handle;
    return CELIX_SUCCESS;
}

static void* serviceDependency_getCallbackHandle(celix_dm_service_dependency_t *dependency) {
    return dependency->callbackHandle == NULL ? component_getImplementation(dependency->component) : dependency->callbackHandle;
}<|MERGE_RESOLUTION|>--- conflicted
+++ resolved
@@ -129,115 +129,6 @@
 }
 
 celix_status_t celix_dmServiceDependency_setService(celix_dm_service_dependency_t *dependency, const char* serviceName, const char* serviceVersionRange, const char* filter) {
-<<<<<<< HEAD
-	celix_status_t status = CELIX_SUCCESS;
-	if (!dependency || !serviceName) {
-		status = CELIX_ILLEGAL_ARGUMENT;
-	}
-
-	if (status == CELIX_SUCCESS) {
-		array_list_pt filterElements = NULL;
-		arrayList_create(&filterElements);
-
-		free(dependency->tracked_service);
-		dependency->tracked_service = strdup(serviceName);
-
-		if (serviceVersionRange != NULL) {
-			version_range_pt versionRange = NULL;
-
-			if (versionRange_parse(serviceVersionRange, &versionRange) == CELIX_SUCCESS) {
-				version_pt lowVersion = NULL;
-				version_pt highVersion = NULL;
-
-				if ((versionRange_getHighVersion(versionRange, &highVersion) == CELIX_SUCCESS) && (highVersion != NULL)) {
-					bool isHighInclusive;
-					char* highOperator;
-					char* highVersionStr = NULL;
-
-					versionRange_isHighInclusive(versionRange, &isHighInclusive);
-					version_toString(highVersion, &highVersionStr);
-
-					highOperator = isHighInclusive ? "<=" : "<";
-
-					if(highVersionStr != NULL){
-						size_t len = strlen(CELIX_FRAMEWORK_SERVICE_VERSION) + strlen(highVersionStr) + strlen(highOperator) + 3;
-						char serviceVersionFilter[len];
-						snprintf(serviceVersionFilter, len, "(%s%s%s)", CELIX_FRAMEWORK_SERVICE_VERSION, highOperator, highVersionStr);
-						arrayList_add(filterElements, strdup(serviceVersionFilter));
-						free(highVersionStr);
-					}
-				}
-
-				if ((versionRange_getLowVersion(versionRange, &lowVersion) == CELIX_SUCCESS) && (lowVersion != NULL)) {
-					bool isLowInclusive;
-					char* lowOperator;
-					char* lowVersionStr = NULL;
-
-					versionRange_isLowInclusive(versionRange, &isLowInclusive);
-					version_toString(lowVersion, &lowVersionStr);
-
-					lowOperator = isLowInclusive ? ">=" : ">";
-
-					if(lowVersionStr != NULL){
-						size_t len = strlen(CELIX_FRAMEWORK_SERVICE_VERSION) + strlen(lowVersionStr) + strlen(lowOperator) + 3;
-						char serviceVersionFilter[len];
-						snprintf(serviceVersionFilter, len, "(%s%s%s)", CELIX_FRAMEWORK_SERVICE_VERSION, lowOperator, lowVersionStr);
-						arrayList_add(filterElements, strdup(serviceVersionFilter));
-						free(lowVersionStr);
-					}
-				}
-			}
-
-			if(versionRange!=NULL){
-				versionRange_destroy(versionRange);
-			}
-		}
-
-		if (filter != NULL) {
-			free(dependency->tracked_filter_unmodified);
-			dependency->tracked_filter_unmodified = strdup(filter);
-			arrayList_add(filterElements, strdup(filter));
-		}
-
-		if (arrayList_size(filterElements) > 0) {
-			array_list_iterator_pt filterElementsIter = arrayListIterator_create(filterElements);
-
-			size_t len = strlen(serviceName) + strlen(OSGI_FRAMEWORK_OBJECTCLASS) + 4;
-			free(dependency->tracked_filter);
-			dependency->tracked_filter = calloc(len, sizeof(*dependency->tracked_filter));
-			snprintf(dependency->tracked_filter, len, "(%s=%s)", OSGI_FRAMEWORK_OBJECTCLASS, serviceName);
-
-			while (arrayListIterator_hasNext(filterElementsIter) == true) {
-				char* filterElement = (char*) arrayListIterator_next(filterElementsIter);
-				size_t len = strnlen(dependency->tracked_filter, 1024*1024) + strnlen(filterElement, 1024*1024) + 4;
-				char* newFilter = calloc(len, sizeof(*newFilter));
-
-				if (dependency->tracked_filter[0] == '(' && dependency->tracked_filter[1] == '&') {
-					//already have an & (AND) can combine with additional filter -> easier to read
-					size_t orgLen = strnlen(dependency->tracked_filter, 1024*1024);
-					snprintf(newFilter, len, "%.*s%s)", (int)orgLen -1, dependency->tracked_filter, filterElement);
-				} else {
-					snprintf(newFilter, len, "(&%s%s)", dependency->tracked_filter, filterElement);
-				}
-
-				free(dependency->tracked_filter);
-				free(filterElement);
-
-				dependency->tracked_filter = newFilter;
-			}
-
-			arrayListIterator_destroy(filterElementsIter);
-		}
-		else {
-			free(dependency->tracked_filter);
-			dependency->tracked_filter = NULL;
-		}
-
-		arrayList_destroy(filterElements);
-	}
-
-	return status;
-=======
     if (dependency->serviceName != NULL) {
         free(dependency->serviceName);
     }
@@ -251,7 +142,6 @@
     dependency->versionRange = celix_utils_strdup(serviceVersionRange);
     dependency->filter = celix_utils_strdup(filter);
     return CELIX_SUCCESS;
->>>>>>> 71ab9d63
 }
 
 celix_status_t serviceDependency_getFilter(celix_dm_service_dependency_t *dependency, const char** filter) {
