/*
 * Licensed to the Apache Software Foundation (ASF) under one
 * or more contributor license agreements.  See the NOTICE file
 * distributed with this work for additional information
 * regarding copyright ownership.  The ASF licenses this file
 * to you under the Apache License, Version 2.0 (the
 * "License"); you may not use this file except in compliance
 * with the License.  You may obtain a copy of the License at
 *
 *   http://www.apache.org/licenses/LICENSE-2.0
 *
 * Unless required by applicable law or agreed to in writing,
 * software distributed under the License is distributed on an
 * "AS IS" BASIS, WITHOUT WARRANTIES OR CONDITIONS OF ANY
 *  KIND, either express or implied.  See the License for the
 * specific language governing permissions and limitations
 * under the License.
 */

#include "celix_types.h"
#include "celix_service_factory.h"
#include "celix_properties.h"
#include "celix_array_list.h"
#include "celix_filter.h"

#ifndef CELIX_BUNDLE_CONTEXT_H_
#define CELIX_BUNDLE_CONTEXT_H_


#ifdef __cplusplus
extern "C" {
#endif

/**
 * Init macro so that the opts are correctly initialized for C++ compilers
 */
#ifdef __cplusplus
#define OPTS_INIT {}
#else
#define OPTS_INIT
#endif

/**
 * @brief Register a service to the Celix framework.
 *
 * The service will be registered async on the Celix event loop thread. This means that service registration is (probably)
 * not yet concluded when this function returns, but is added to the event loop.
 * Use celix_bundleContext_waitForAsyncRegistration to synchronise with the
 * actual service registration in the framework's service registry.
 *
 * @param ctx The bundle context
 * @param svc the service object. Normally a pointer to a service struct (i.e. a struct with function pointers)
 * @param serviceName the service name, cannot be NULL
 * @param properties The meta properties associated with the service. The service registration will take ownership of the properties (i.e. no destroy needed)
 * @return The serviceId (>=0) or -1 if the registration was unsuccessful.
 */
long celix_bundleContext_registerServiceAsync(celix_bundle_context_t *ctx, void *svc, const char *serviceName, celix_properties_t *properties);

/**
 * @brief Register a service to the Celix framework.
 *
 * Note: Please use the celix_bundleContext_registerServiceAsync instead.
 *
 * @param ctx The bundle context
 * @param svc the service object. Normally a pointer to a service struct (i.e. a struct with function pointers)
 * @param serviceName the service name, cannot be NULL
 * @param properties The meta properties associated with the service. The service registration will take ownership of the properties (i.e. no destroy needed)
 * @return The serviceId (>=0) or -1 if the registration was unsuccessful.
 */
long celix_bundleContext_registerService(celix_bundle_context_t *ctx, void *svc, const char *serviceName, celix_properties_t *properties); //__attribute__((deprecated("Use celix_bundleContext_registerServiceAsync instead!")));

/**
 * @brief Register a service factory in the framework.
 *
 * The service factory will be called for every bundle requesting/de-requesting a service. This gives the provider the
 * option to create bundle specific service instances.
 *
 * When a service is requested for a bundle the getService of the factory service will be called. This function must
 * return a valid pointer to a service conform the registered service name or NULL.
 * When a service in no longer needed for a bundle (e.g. ending the useService(s) calls or when a service tracker is stopped)
 * the ungetService function of the service factory will be called.
 *
 * The service will be registered async on the Celix event loop thread. This means that service registration is (probably)
 * not yet concluded when this function returns, but is added to the event loop.
 * Use celix_bundleContext_waitForAsyncRegistration to synchronise with the
 * actual service registration in the framework's service registry.
 *
 * @param ctx The bundle context
 * @param factory The pointer to the factory service.
 * @param serviceName The required service name of the services this factory will produce.
 * @param properties The optional service factory properties. For a service consumer this will be seen as the service properties.
 * @return The serviceId (>= 0) or < 0 if the registration was unsuccessful.
 */
long celix_bundleContext_registerServiceFactoryAsync(celix_bundle_context_t *ctx, celix_service_factory_t *factory, const char *serviceName, celix_properties_t *props);

/**
 * @brief Register a service factory in the framework.
 *
 * The service factory will be called for every bundle requesting/de-requesting a service. This gives the provider the
 * option to create bundle specific service instances.
 * Note: Please use the celix_bundleContext_registerServiceFactoryAsync instead.
 *
 * When a service is requested for a bundle the getService of the factory service will be called. This function must
 * return a valid pointer to a service conform the registered service name or NULL.
 * When a service in no longer needed for a bundle (e.g. ending the useService(s) calls or when a service tracker is stopped)
 * the ungetService function of the service factory will be called.
 *
 * @param ctx The bundle context
 * @param factory The pointer to the factory service.
 * @param serviceName The required service name of the services this factory will produce.
 * @param properties The optional service factory properties. For a service consumer this will be seen as the service properties.
 * @return The serviceId (>= 0) or < 0 if the registration was unsuccessful.
 */
long celix_bundleContext_registerServiceFactory(celix_bundle_context_t *ctx, celix_service_factory_t *factory, const char *serviceName, celix_properties_t *props); //__attribute__((deprecated("Use celix_bundleContext_registerServiceFactoryAsync instead!")));

/**
 * @brief Service Registration Options when registering services to the Celix framework.
 */
typedef struct celix_service_registration_options {
    /**
     * @brief The service pointer.
     *
     * The actual pointer to the service. For C this is normally a pointer to a struct
     * with function pointers, but theoretically this can be a pointer to anything (e.g. a pointer to a single function,
     * or a pointer to a C++ interface implementation, or just a pointer to a data structure).
     *
     * The bundle is responsible to keep the service pointer valid as long as it is registered in the Celix framework.
     */
    void *svc OPTS_INIT;

    /**
     * @brief The service factory pointer.
     *
     * Note if the factory service is set, the svc field will not be used.
     *
     * The service factory will be called for every bundle requesting/de-requesting a service. This gives the provider the
     * option to create bundle specific service instances.
     *
     * When a service is requested for a bundle the getService of the factory service will be called. This function must
     * return a valid pointer to a service conform the registered service name or NULL.
     * When a service in no longer needed for a bundle (e.g. ending the useService(s) calls when a service tacker is stopped)
     * the ungetService function of the service factory will be called.
     *
     * The bundle is responsible to keep the service factory pointer valid as long as it is registered in the Celix framework.
     */
    celix_service_factory_t *factory OPTS_INIT;

    /**
     * @brief The required service name.
     *
     * This is used to identify the service. A fully qualified name with a namespace is
     * advisable to prevent name collision. (e.g. EXAMPLE_PRESSURE_SENSOR).
     */
    const char *serviceName OPTS_INIT;

    /**
     * @brief The optional service properties.
     *
     * These contain meta information about the service in the
     * form of string key/values. (e.g. the location of a pressure sensor: location=left-tire).
     *
     * When a service is registered the Celix framework will take ownership of the provided properties.
     * If a registration fails, the properties will be destroyed (freed) by the Celix framework.
     */
    celix_properties_t *properties OPTS_INIT;

    /**
     * @brief The optional service language.
     *
     * If this is NULL, CELIX_FRAMEWORK_SERVICE_LANGUAGE_C is used.
     */
    const char *serviceLanguage OPTS_INIT;

    /**
     * @brief The optional service version (in the form of <MAJOR>.<MINOR>.<MICRO>.<QUALIFIER>).
     *
     * If present consumer of the service can specific which service version range of
     * a specific service they are interested in. Note that it is the responsibility of the users to ensure that
     * service in those version range are compatible (binary of source). It is advisable to use semantic versioning
     * for this.
     */
    const char *serviceVersion OPTS_INIT;

    /**
     * @brief Async data pointer for the async register callback.
     */
     void *asyncData OPTS_INIT;

    /**
     * @brief Async callback.
     *
     * Will be called after the a service is registered in the service registry using a async call.
     * Will be called on the Celix event loop.
     *
     * If a asyns service registration is combined with a _sync_ service unregistration, it can happen that
     * unregistration happens before the registration event is processed. In this case the asyncCallback
     * will not be called.
     */
    void (*asyncCallback)(void *data, long serviceId) OPTS_INIT;
} celix_service_registration_options_t;

/**
 * @brief C Macro to create a empty celix_service_registration_options_t type.
 */
#ifndef __cplusplus
#define CELIX_EMPTY_SERVICE_REGISTRATION_OPTIONS { .svc = NULL, \
    .factory = NULL, \
    .serviceName = NULL, \
    .properties = NULL, \
    .serviceLanguage = NULL, \
    .serviceVersion = NULL, \
    .asyncData = NULL, \
    .asyncCallback = NULL }
#endif

/**
 * @brief Register a service to the Celix framework using the provided service registration options.
 *
 * The service will be registered async on the Celix event loop thread. This means that service registration is (probably)
 * not yet concluded when this function returns, but is added to the event loop..
 * Use celix_bundleContext_waitForAsyncRegistration to synchronise with the
 * actual service registration in the framework's service registry.
 *
 * @param ctx The bundle context
 * @param opts The pointer to the registration options. The options are only in the during registration call.
 * @return The serviceId (>= 0) or -1 if the registration was unsuccessful and -2 if the registration was cancelled (@see celix_bundleContext_reserveSvcId).
 */
long celix_bundleContext_registerServiceWithOptionsAsync(celix_bundle_context_t *ctx, const celix_service_registration_options_t *opts);

/**
 * @brief Register a service to the Celix framework using the provided service registration options.
 *
 * Note: Please use the celix_bundleContext_registerServiceAsyncWithOptions instead.
 *
 * @param ctx The bundle context
 * @param opts The pointer to the registration options. The options are only in the during registration call.
 * @return The serviceId (>= 0) or -1 if the registration was unsuccessful and -2 if the registration was cancelled (@see celix_bundleContext_reserveSvcId).
 */
long celix_bundleContext_registerServiceWithOptions(celix_bundle_context_t *ctx, const celix_service_registration_options_t *opts); //__attribute__((deprecated("Use celix_bundleContext_registerServiceAsyncWithOptions instead!")));

/**
 * @brief Waits til the async service registration for the provided serviceId is done.
 *
 * Silently ignore service ids < 0.
 * Will directly return if there is no pending service registration for the provided service id.
 */
void celix_bundleContext_waitForAsyncRegistration(celix_bundle_context_t* ctx, long serviceId);

/**
 * @brief Checks whether a service for the provided service id is registered in the service registry.
 *
 * Note return false if the service for the provided service id is still pending in the event loop.
 * Silently ignore service ids < 0 (returns false).
 *
 * Returns true if the service is registered in the service registry.
 */
bool celix_bundleContext_isServiceRegistered(celix_bundle_context_t* ctx, long serviceId);


/**
 * @brief Unregister the service or service factory with service id.
 *
 * The service will only be unregistered if the bundle of the bundle context is the owner of the service.
 *
 * Will log an error if service id is unknown. Will silently ignore services ids < 0.
 *
 * @param ctx The bundle context
 * @param serviceId The service id
 */
void celix_bundleContext_unregisterService(celix_bundle_context_t *ctx, long serviceId); //__attribute__((deprecated("Use celix_bundleContext_unregisterService instead!")));


/**
 * @brief Unregister the service or service factory with service id.
 *
 * The service will only be unregistered if the bundle of the bundle context is the owner of the service.
 *
 * The service will be umregistered async on the Celix event loop thread. This means that service unregistration is (probably)
 * not yet concluded when this function returns. Use celix_bundleContext_waitForAsyncUnregistration to synchronise with the
 * actual service unregistration in the framework's service registry.
 *
 * @param ctx The bundle context
 * @param serviceId The service id
 * @param doneData The data used on the doneCallback (if present)
 * @param doneCallback If not NULL, this callback will be called when the unregisration is done. (will be called on the event loop thread)
 */
void celix_bundleContext_unregisterServiceAsync(celix_bundle_context_t *ctx, long serviceId, void* doneData, void (*doneCallback)(void* doneData));


/**
 * @brief Waits til the async service unregistration for the provided serviceId is done.
 *
 * Silently ignore service < 0.
 */
void celix_bundleContext_waitForAsyncUnregistration(celix_bundle_context_t* ctx, long serviceId);




/**
 * @brief Finds the highest ranking service and returns the service id.
 *
 * @param ctx The bundle context
 * @param serviceName The required service name
 * @return If found a valid service id (>= 0) if not found -1.
 */
long celix_bundleContext_findService(celix_bundle_context_t *ctx, const char *serviceName);

/**
 * @brief Finds the services with the provided service name and returns a list of the found service ids.
 *
 * @param ctx The bundle context
 * @param serviceName The required service name
 * @return A array list with as value a long int.
 */
celix_array_list_t* celix_bundleContext_findServices(celix_bundle_context_t *ctx, const char *serviceName);

/**
 * @brief Service filter options which can be used to query for certain services.
 */
typedef struct celix_service_filter_options {
    /**
     * @brief The service name.
     *
     * If NULL is used any services which matches the filter string will be tracked.
     */
    const char* serviceName OPTS_INIT;

    /**
     * @brief The optional version range.
     *
     * If service are registered with a service version this attribute can be used to
     * only select service with a version in the version range.
     * It uses the maven version range format, e.g. [1.0.0,2.0.0) or [1.1.1], etc.
     */
    const char* versionRange OPTS_INIT;

    /**
     * @brief LDAP filter to use for fine tuning the filtering, e.g. (|(location=middle)(location=front))
     *
     * The filter will be applied to all the user provided and framework provided service properties.
     */
    const char* filter OPTS_INIT;

    /**
     * @deprecated This value is not used any more. If a service language filter is still required add it to the
     * filter.
     */
    const char* serviceLanguage OPTS_INIT;


    /**
     * @deprecated This value is not used any more. If a service language filter is still required add it to the
     * filter.
     */
    bool ignoreServiceLanguage OPTS_INIT;
} celix_service_filter_options_t;

/**
 * @brief C Macro to create a empty celix_service_filter_options_t type.
 */
#ifndef __cplusplus
#define CELIX_EMPTY_SERVICE_FILTER_OPTIONS {.serviceName = NULL, .versionRange = NULL, .filter = NULL, .serviceLanguage = NULL, .ignoreServiceLanguage = false}
#endif


/**
 * @brief Finds the highest ranking service and returns the service id.
 *
 * @param ctx The bundle context
 * @param opts The pointer to the filter options.
 * @return If found a valid service id (>= 0) if not found -1.
 */
long celix_bundleContext_findServiceWithOptions(celix_bundle_context_t *ctx, const celix_service_filter_options_t *opts);

/**
 * @brief Finds the services conform the provider filter options and returns a list of the found service ids.
 *
 * @param ctx The bundle context
 * @param opts The pointer to the filter options.
 * @return A array list with as value a long int.
 */
celix_array_list_t* celix_bundleContext_findServicesWithOptions(celix_bundle_context_t *ctx, const celix_service_filter_options_t *opts);

/**
 * @brief Track the highest ranking service with the provided serviceName.
 *
 * The highest ranking services will used for the callback.
 * If a new and higher ranking services the callback with be called again with the new service.
 * If a service is removed a the callback with be called with next highest ranking service or NULL as service.
 *
 * The service tracker will be created async on the Celix event loop thread. This means that the function can return
 * before the tracker is created.
 *
 * @param ctx The bundle context.
 * @param serviceName The required service name to track.
 *                    If NULL is all service are tracked.
 * @param callbackHandle The data pointer, which will be used in the callbacks
 * @param set is a required callback, which will be called when a new highest ranking service is set.
 * @return the tracker id (>=0) or < 0 if unsuccessful.
 */
long celix_bundleContext_trackServiceAsync(
        celix_bundle_context_t* ctx,
        const char* serviceName,
        void* callbackHandle,
        void (*set)(void* handle, void* svc)
);

/**
 * @brief Track the highest ranking service with the provided serviceName.
 *
 * The highest ranking services will used for the callback.
 * If a new and higher ranking services the callback with be called again with the new service.
 * If a service is removed a the callback with be called with next highest ranking service or NULL as service.
 * Note: Please use the celix_bundleContext_trackServiceAsync instead.
 *
 * @param ctx The bundle context.
 * @param serviceName The required service name to track.
 *                    If NULL is all service are tracked.
 * @param callbackHandle The data pointer, which will be used in the callbacks
 * @param set is a required callback, which will be called when a new highest ranking service is set.
 * @return the tracker id (>=0) or < 0 if unsuccessful.
 */
long celix_bundleContext_trackService(
        celix_bundle_context_t* ctx,
        const char* serviceName,
        void* callbackHandle,
        void (*set)(void* handle, void* svc)
); //__attribute__((deprecated("Use celix_bundleContext_trackServiceSync instead!")));

/**
 * @brief Track services with the provided serviceName.
 *
 * The service tracker will be created async on the Celix event loop thread. This means that the function can return
 * before the tracker is created.
 *
 * @param ctx The bundle context.
 * @param serviceName The required service name to track
 *                    If NULL is all service are tracked.
 * @param callbackHandle The data pointer, which will be used in the callbacks
 * @param add is a required callback, which will be called when a service is added and initially for the existing service.
 * @param remove is a required callback, which will be called when a service is removed
 * @return the tracker id (>=0) or < 0 if unsuccessful.
 */
long celix_bundleContext_trackServicesAsync(
        celix_bundle_context_t* ctx,
        const char* serviceName,
        void* callbackHandle,
        void (*add)(void* handle, void* svc),
        void (*remove)(void* handle, void* svc)
);

/**
 * @brief Track services with the provided serviceName.
 *
 * Note: Please use the celix_bundleContext_trackServicesAsync instead.
 *
 * @param ctx The bundle context.
 * @param serviceName The required service name to track
 *                    If NULL is all service are tracked.
 * @param callbackHandle The data pointer, which will be used in the callbacks
 * @param add is a required callback, which will be called when a service is added and initially for the existing service.
 * @param remove is a required callback, which will be called when a service is removed
 * @return the tracker id (>=0) or < 0 if unsuccessful.
 */
long celix_bundleContext_trackServices(
        celix_bundle_context_t* ctx,
        const char* serviceName,
        void* callbackHandle,
        void (*add)(void* handle, void* svc),
        void (*remove)(void* handle, void* svc)
); //__attribute__((deprecated("Use celix_bundleContext_trackServicesAsync instead!")));;

/**
 * @brief Service Tracker Options used to fine tune which services to track and the callback to be used for the tracked services.
 */
typedef struct celix_service_tracking_options {
    /**
     * @brief The service filter options, used to setup the filter for the service to track.
     */
    celix_service_filter_options_t filter OPTS_INIT;

    /**
     * @brief The optional callback pointer used in all the provided callback function (set, add, remove, setWithProperties, etc).
     */
    void* callbackHandle OPTS_INIT;

    /**
     * @brief The optional set callback will be called when a new highest ranking service is available conform the provided
     * service filter options.
     * @param handle The callbackHandle pointer as provided in the service tracker options.
     * @param svc The service pointer of the highest ranking service.
     */
    void (*set)(void *handle, void *svc) OPTS_INIT;

    /**
     * @brief The optional setWithProperties callback is handled as the set callback, but with the addition that the service properties
     * will also be provided to the callback.
     */
    void (*setWithProperties)(void *handle, void *svc, const celix_properties_t *props) OPTS_INIT; //highest ranking

    /**
     * @brief The optional setWithOwner callback is handled as the set callback, but with the addition that the service properties
     * and the bundle owning the service will also be provided to the callback.
     */
    void (*setWithOwner)(void *handle, void *svc, const celix_properties_t *props, const celix_bundle_t *svcOwner) OPTS_INIT; //highest ranking

    /**
     * @brief The optional add callback will be called for every current and future service found conform the provided service filter
     * options as long as the tracker is active.
     * @param handle The callbackHandle pointer as provided in the service tracker options.
     * @param svc The service pointer of a service matching the provided service filter options.
     */
    void (*add)(void *handle, void *svc) OPTS_INIT;

    /**
     * @brief The optional addWithProperties callback is handled as the add callback, but with the addition that the service properties
     * will also be provided to the callback.
     */
    void (*addWithProperties)(void *handle, void *svc, const celix_properties_t *props) OPTS_INIT;

    /**
     * @brief The optional addWithOwner callback is handled as the add callback, but with the addition that the service properties
     * and the bundle owning the service will also be provided to the callback.
     */
    void (*addWithOwner)(void *handle, void *svc, const celix_properties_t *props, const celix_bundle_t *svcOwner) OPTS_INIT;

    /**
     * @brief The optional remove callback will be called for every service conform the provided service filter options that is
     * unregistered. When the remove call is finished the removed services should be considered invalid. This means
     * that the callback provider should ensure that the removed service is not in use or going to be used after the
     * remove callback is finished.
     *
     * @param handle The callbackHandle pointer as provided in the service tracker options.
     * @param svc The service pointer of a service matching the provided service filter options.
     */
    void (*remove)(void *handle, void *svc) OPTS_INIT;

    /**
     * @brief The optional removeWithProperties callback is handled as the remove callback, but with the addition that the service properties
     * will also be provided to the callback.
     */
    void (*removeWithProperties)(void *handle, void *svc, const celix_properties_t *props) OPTS_INIT;

    /**
    * @brief The optional removeWithOwner callback is handled as the remove callback, but with the addition that the service properties
    * and the bundle owning the service will also be provided to the callback.
    */
    void (*removeWithOwner)(void *handle, void *svc, const celix_properties_t *props, const celix_bundle_t *svcOwner) OPTS_INIT;


    /**
     * @brief Data for the trackerCreatedCallback.
     */
    void *trackerCreatedCallbackData OPTS_INIT;

    /**
     * @brief The callback called when the tracker has ben created (and is active) when using a async call.
     *
     * If a asyns track service is combined with a _sync_ stop tracker, it can happen that
     * "stop tracker" happens before the "create tracker" event is processed. In this case the asyncCallback
     * will not be called.
     */
    void (*trackerCreatedCallback)(void *trackerCreatedCallbackData) OPTS_INIT;
} celix_service_tracking_options_t;

/**
 * @brief C Macro to create a empty celix_service_tracking_options_t type.
 */
#ifndef __cplusplus
#define CELIX_EMPTY_SERVICE_TRACKING_OPTIONS { .filter.serviceName = NULL, \
    .filter.versionRange = NULL, \
    .filter.filter = NULL, \
    .filter.serviceLanguage = NULL, \
    .filter.ignoreServiceLanguage = false, \
    .callbackHandle = NULL, \
    .set = NULL, \
    .add = NULL, \
    .remove = NULL, \
    .setWithProperties = NULL, \
    .addWithProperties = NULL, \
    .removeWithProperties = NULL, \
    .setWithOwner = NULL, \
    .addWithOwner = NULL, \
    .removeWithOwner = NULL, \
    .trackerCreatedCallbackData = NULL, \
    .trackerCreatedCallback = NULL }
#endif

/**
 * @brief Tracks services using the provided tracker options.
 *
 * The tracker options are only using during this call and can safely be freed/reused after this call returns.
 *
 * The service tracker will be created async on the Celix event loop thread. This means that the function can return
 * before the tracker is created.
 *
 * @param ctx The bundle context.
 * @param opts The pointer to the tracker options.
 * @return the tracker id (>=0) or < 0 if unsuccessful.
 */
long celix_bundleContext_trackServicesWithOptionsAsync(celix_bundle_context_t *ctx, const celix_service_tracking_options_t *opts);

/**
 * @brief Tracks services using the provided tracker options.
 *
 * The tracker options are only using during this call and can safely be freed/reused after this call returns.
 * Note: Please use the celix_bundleContext_registerServiceFactoryAsync instead.
 *
 *
 * @param ctx The bundle context.
 * @param opts The pointer to the tracker options.
 * @return the tracker id (>=0) or < 0 if unsuccessful.
 */
long celix_bundleContext_trackServicesWithOptions(celix_bundle_context_t *ctx, const celix_service_tracking_options_t *opts); //__attribute__((deprecated("Use celix_bundleContext_trackServicesWithOptionsAsync instead!")));

/**
 * @brief Stop the tracker with the provided track id.
 *
 * Could be a service tracker, bundle tracker or service tracker tracker.
 * Only works for the trackers owned by the bundle of the bundle context.
 *
 * The service tracker will be destroyed async on the Celix event loop thread. This means that the function can return
 * before the tracker is destroyed.
 *
 * if the doneCallback is not NULL, this will be called when the destruction of the service tracker is done.
 * (will be called on the event loop thread).
 *
 * Will log a error if the provided tracker id is unknown. Will silently ignore trackerId < 0.
 */
void celix_bundleContext_stopTrackerAsync(
        celix_bundle_context_t *ctx,
        long trackerId,
        void *doneCallbackData,
        void (*doneCallback)(void* doneCallbackData));

/**
 * @brief Wait for (async) creation of tracker
 */
void celix_bundleContext_waitForAsyncTracker(celix_bundle_context_t* ctx, long trackerId);

/**
 * @brief Wait for (async) stopping of tracking.
 */
void celix_bundleContext_waitForAsyncStopTracker(celix_bundle_context_t* ctx, long trackerId);

/**
 * @brief Stop the tracker with the provided track id.
 *
 * Could be a service tracker, bundle tracker or service tracker tracker.
 * Only works for the trackers owned by the bundle of the bundle context.
 * Note: Please use the celix_bundleContext_registerServiceFactoryAsync instead.
 *
 * Will log a error if the provided tracker id is unknown. Will silently ignore trackerId < 0.
 */
void celix_bundleContext_stopTracker(celix_bundle_context_t *ctx, long trackerId); //__attribute__((deprecated("Use celix_bundleContext_stopTrackerAsync instead!")));



/**
 * @brief Use the service with the provided service id using the provided callback. The Celix framework will ensure that
 * the targeted service cannot be removed during the callback.
 *
 * The svc is should only be considered valid during the callback.
 * If no service is found, the callback will not be invoked and this function will return false immediately.
 *
 * This function will block until the callback is finished. As result it is possible to provide callback data from the
 * stack.
 *
 * @param ctx The bundle context
 * @param serviceId the service id.
 * @param serviceName the service name of the service. Should match with the registered service name of the provided service id (sanity check)
 * @param callbackHandle The data pointer, which will be used in the callbacks
 * @param use The callback, which will be called when service is retrieved.
 * @param bool returns true if a service was found.
 */
bool celix_bundleContext_useServiceWithId(
        celix_bundle_context_t *ctx,
        long serviceId,
        const char *serviceName /*sanity check*/,
        void *callbackHandle,
        void (*use)(void *handle, void* svc)
);

/**
 * @brief Use the highest ranking service with the provided service name using the provided callback.
 *
 * The Celix framework will ensure that the targeted service cannot be removed during the callback.
 *
 * The svc is should only be considered valid during the callback.
 * If no service is found, the callback will not be invoked and this function will return false immediately.
 *
 * This function will block until the callback is finished. As result it is possible to provide callback data from the
 * stack.
 *
 * @param   ctx The bundle context
 * @param   serviceName the required service name.
 * @param   callbackHandle The data pointer, which will be used in the callbacks
 * @param   use The callback, which will be called when service is retrieved.
 * @return  True if a service was found.
 */
bool celix_bundleContext_useService(
        celix_bundle_context_t *ctx,
        const char* serviceName,
        void *callbackHandle,
        void (*use)(void *handle, void *svc)
);

/**
 * @brief Use the services with the provided service name using the provided callback.
 *
 * The Celix framework will ensure that the targeted service cannot be removed during the callback.
 *
 * The svc is should only be considered valid during the callback.
 * If no service is found, the callback will not be invoked and this function will return 0 immediately.
 *
 * This function will block until the callback is finished. As result it is possible to provide callback data from the
 * stack.
 *
 * @param   ctx The bundle context
 * @param   serviceName the required service name.
 * @param   callbackHandle The data pointer, which will be used in the callbacks
 * @param   use The callback, which will be called for every service found.
 * @return  The number of services found and called
 */
size_t celix_bundleContext_useServices(
        celix_bundle_context_t *ctx,
        const char* serviceName,
        void *callbackHandle,
        void (*use)(void *handle, void *svc)
);

/**
 * @brief Service Use Options used to fine tune which services to use and which callbacks to use.
 */
typedef struct celix_service_use_options {
    /**
     * @brief The service filter options, used to setup the filter for the service to track.
     */
    celix_service_filter_options_t filter OPTS_INIT;

    /**
     * @brief An optional timeout (in seconds), if > 0 the use service call will block until the timeout is expired or
     * when at least one service is found. Note that it will be ignored when use service on the event loop.
     * Default (0)
     */
     double waitTimeoutInSeconds OPTS_INIT;

    /**
     * @brief The optional callback pointer used in all the provided callback function (set, add, remove, setWithProperties, etc).
     */
    void *callbackHandle OPTS_INIT;

    /**
     * @brief The optional use callback will be called when for every services found conform the service filter options
     * - in case of findServices - or only for the highest ranking service found - in case of findService -.
     *
     * @param handle The callbackHandle pointer as provided in the service tracker options.
     * @param svc The service pointer of the highest ranking service.
     */
    void (*use)(void *handle, void *svc) OPTS_INIT;

    /**
     * @brief The optional useWithProperties callback is handled as the use callback, but with the addition that the service properties
     * will also be provided to the callback.
     */
    void (*useWithProperties)(void *handle, void *svc, const celix_properties_t *props) OPTS_INIT;

    /**
     * @brief The optional useWithOwner callback is handled as the yse callback, but with the addition that the service properties
     * and the bundle owning the service will also be provided to the callback.
     */
    void (*useWithOwner)(void *handle, void *svc, const celix_properties_t *props, const celix_bundle_t *svcOwner) OPTS_INIT;
    /**
     * @brief Call the provided callbacks from the caller thread directly if set, otherwise the callbacks will be called from the Celix event loop (most likely indirectly).
     * Note that using blocking service in the Celix event loop is generally a bad idea, which should be avoided if possible.
     */
<<<<<<< HEAD
#define CELIX_SERVICE_USE_DIRECT          (1)
    int flags;
=======
#define CELIX_SERVICE_USE_DIRECT              (1)
    /**
     * @brief Whether "service on demand" pattern is supported when CELIX_SERVICE_USE_DIRECT is set.
     * Note that it has no effect in indirect mode, in which case "service on demand" is supported.
     */
#define CELIX_SERVICE_USE_SOD                 (2)
    int flags OPTS_INIT;
>>>>>>> 3b651dae
} celix_service_use_options_t;

/**
 * @brief C Macro to create a empty celix_service_use_options_t type.
 */
#ifndef __cplusplus
#define CELIX_EMPTY_SERVICE_USE_OPTIONS {.filter.serviceName = NULL, \
    .filter.versionRange = NULL, \
    .filter.filter = NULL, \
    .filter.serviceLanguage = NULL, \
    .waitTimeoutInSeconds = 0.0F, \
    .callbackHandle = NULL, \
    .use = NULL, \
    .useWithProperties = NULL, \
    .useWithOwner = NULL, \
    .flags=0}
#endif

/**
 * @brief Use the highest ranking service satisfying the provided service filter options using the provided callback.
 *
 * The Celix framework will ensure that the targeted service cannot be removed during the callback.
 *
 * The svc is should only be considered valid during the callback.
 * If no service is found the callback will not be invoked. In such cases, if a non-zero waitTimeoutInSeconds is specified in opts,
 * this function will block until the timeout is expired or when at least one service is found, otherwise it will return false immediately.
 *
 * This function will block until the callback is finished. As result it is possible to provide callback data from the
 * stack.
 *
 * @param   ctx The bundle context.
 * @param   opts The required options. Note that the serviceName is required.
 * @return  True if a service was found.
 */
bool celix_bundleContext_useServiceWithOptions(
        celix_bundle_context_t *ctx,
        const celix_service_use_options_t *opts);


/**
 * @brief Use the services with the provided service filter options using the provided callback.
 *
 * The Celix framework will ensure that the targeted service cannot be removed during the callback.
 *
 * The svc is should only be considered valid during the callback.
 * If no service is found, the callback will not be invoked and this function will return 0 immediately.
 * Note that waitTimeoutInSeconds in opts has no effect.
 *
 * This function will block until the callback is finished. As result it is possible to provide callback data from the
 * stack.
 *
 * @param   ctx The bundle context.
 * @param   opts The required options. Note that the serviceName is required.
 * @return  The number of services found and called
 */
size_t celix_bundleContext_useServicesWithOptions(
        celix_bundle_context_t *ctx,
        const celix_service_use_options_t *opts);


/**
 * @brief List the installed and started bundle ids.
 * The bundle ids does not include the framework bundle (bundle id CELIX_FRAMEWORK_BUNDLE_ID).
 *
 * @param ctx The bundle context.
 * @return A array with bundle ids (long). The caller is responsible for destroying the array.
 */
celix_array_list_t* celix_bundleContext_listBundles(celix_bundle_context_t *ctx);

/**
 * @brief List the installed bundle ids.
 * The bundle ids does not include the framework bundle (bundle id CELIX_FRAMEWORK_BUNDLE_ID).
 *
 * @param ctx The bundle context.
 * @return A array with bundle ids (long). The caller is responsible for destroying the array.
 */
celix_array_list_t* celix_bundleContext_listInstalledBundles(celix_bundle_context_t *ctx);


/**
 * @brief Check whether a bundle is installed.
 * @param ctx       The bundle context.
 * @param bndId     The bundle id to check
 * @return          true if the bundle is installed.
 */
bool celix_bundleContext_isBundleInstalled(celix_bundle_context_t *ctx, long bndId);

/**
 * @brief Check whether the bundle is active.
 * @param ctx       The bundle context.
 * @param bndId     The bundle id to check
 * @return          true if the bundle is installed and active.
 */
bool celix_bundleContext_isBundleActive(celix_bundle_context_t *ctx, long bndId);


/**
 * @brief Install and optional start a bundle.
 * Will silently ignore bundle ids < 0.
 *
 * If this function is called on the Celix event thread and autoStart is true,
 * the actual starting of the bundle will be done async and on a separate thread.
 * If this function is called from a different thread than the Celix event thread and the autoStart is true,
 * then the function will return after the bundle is started.
 *
 * @param ctx The bundle context
 * @param bundleLoc The bundle location to the bundle zip file.
 * @param autoStart If the bundle should also be started.
 * @return the bundleId (>= 0) or < 0 if the bundle could not be installed and possibly started.
 */
long celix_bundleContext_installBundle(celix_bundle_context_t *ctx, const char *bundleLoc, bool autoStart);

/**
 * @brief Uninstall the bundle with the provided bundle id. If needed the bundle will be stopped first.
 * Will silently ignore bundle ids < 0.
 *
 * If this function is called on the Celix event thread, the actual stopping of the bundle will be done async and
 * on a separate thread.
 * If this function is called from a different thread than the Celix event thread, then the function will return after
 * the bundle is stopped.
 *
 * @param ctx The bundle context
 * @param bndId The bundle id to uninstall.
 * @return true if the bundle is correctly uninstalled. False if not.
 */
bool celix_bundleContext_uninstallBundle(celix_bundle_context_t *ctx, long bndId);

/**
 * @brief Stop the bundle with the provided bundle id.
 * Will silently ignore bundle ids < 0.
 *
 * If this function is called on the Celix event thread, the actual stopping of the bundle will be done async and
 * on a separate thread.
 * If this function is called from a different thread than the Celix event thread, then the function will return after
 * the bundle is stopped.
 *
 * @param ctx The bundle context
 * @param bndId The bundle id to stop.
 * @return true if the bundle is found & correctly stop. False if not.
 */
bool celix_bundleContext_stopBundle(celix_bundle_context_t *ctx, long bndId);

/**
 * @brief Start the bundle with the provided bundle id.
 * Will silently ignore bundle ids < 0.
 *
 * If this function is called on the Celix event thread, the actual starting of the bundle will be done async and
 * on a separate thread.
 * If this function is called from a different thread than the Celix event thread, then the function will return after
 * the bundle is started.
 *
 * @param ctx The bundle context
 * @param bndId The bundle id to start.
 * @return true if the bundle is found & correctly started. False if not.
 */
bool celix_bundleContext_startBundle(celix_bundle_context_t *ctx, long bndId);

/**
 * @brief Returns the bundle symbolic name for the provided bundle id.
 * The caller is owner of the return string.
 *
 * @param ctx The bundle context
 * @param bndId The bundle id to retrieve the symbolic name for.
 * @return The bundle symbolic name or NULL if the bundle for the provided bundle id does not exist.
 */
char* celix_bundleContext_getBundleSymbolicName(celix_bundle_context_t *ctx, long bndId);


/**
 * @brief Track bundles.
 *
 * The add bundle callback will also be called for already installed bundles.
 *
 * The bundle tracker will be created async on the Celix event loop thread. This means that the function can return
 * before the tracker is created.
 *
 * @param ctx               The bundle context.
 * @param callbackHandle    The data pointer, which will be used in the callbacks
 * @param add               The callback which will be called for started bundles.
 * @param remove            The callback which will be called when bundles are stopped.
 * @return                  The bundle tracker id or < 0 if unsuccessful.
 */
long celix_bundleContext_trackBundlesAsync(
        celix_bundle_context_t* ctx,
        void* callbackHandle,
        void (*onStarted)(void* handle, const celix_bundle_t *bundle),
        void (*onStopped)(void *handle, const celix_bundle_t *bundle)
);

/**
 * @brief Track bundles.
 *
 * The add bundle callback will also be called for already installed bundles.
 *
 * Note: please use celix_bundleContext_trackBundlesAsync instead.
 *
 * @param ctx               The bundle context.
 * @param callbackHandle    The data pointer, which will be used in the callbacks
 * @param add               The callback which will be called for started bundles.
 * @param remove            The callback which will be called when bundles are stopped.
 * @return                  The bundle tracker id or < 0 if unsuccessful.
 */
long celix_bundleContext_trackBundles(
        celix_bundle_context_t* ctx,
        void* callbackHandle,
        void (*onStarted)(void* handle, const celix_bundle_t *bundle),
        void (*onStopped)(void *handle, const celix_bundle_t *bundle)
); //__attribute__((deprecated("Use celix_bundleContext_trackBundlesAsync instead!")));


/**
 * @brief The Service Bundle Tracking options can be used to fine tune the requested bundle tracker options.
 */
typedef struct celix_bundle_tracker_options {
    /**
     * @brief The optional callback pointer used in all the provided callback function (set, add, remove, setWithProperties, etc).
     */
    void* callbackHandle OPTS_INIT;

    /**
     * @brief Tracker callback when a bundle is installed.
     * @param handle    The handle, contains the value of the callbackHandle.
     * @param bundle    The bundle which has been installed.
     *                  The bundle pointer is only guaranteed to be valid during the callback.
     */
    void (*onInstalled)(void *handle, const celix_bundle_t *bundle) OPTS_INIT;

    /**
     * @brief Tracker callback when a bundle is started.
     * @param handle    The handle, contains the value of the callbackHandle.
     * @param bundle    The bundle which has been started.
     *                  The bundle pointer is only guaranteed to be valid during the callback.
     */
    void (*onStarted)(void *handle, const celix_bundle_t *bundle) OPTS_INIT;

    /**
     * @brief Tracker callback when a bundle is stopped.
     * @param handle    The handle, contains the value of the callbackHandle.
     * @param bundle    The bundle which has been stopped.
     *                  The bundle pointer is only guaranteed to be valid during the callback.
     */
    void (*onStopped)(void *handle, const celix_bundle_t *bundle) OPTS_INIT;

    /**
     *
     * @param handle    The handle, contains the value of the callbackHandle.
     * @param event     The bundle event. Is only valid during the callback.
     */
    void (*onBundleEvent)(void *handle, const celix_bundle_event_t *event) OPTS_INIT;

    /**
     * @brief Default the framework bundle (bundle id 0) will not trigger the callbacks.
     * This is done, because the framework bundle is a special bundle which is generally not needed in the callbacks.
     */
    bool includeFrameworkBundle OPTS_INIT;

    /**
     * @brief Data for the trackerCreatedCallback.
     */
    void *trackerCreatedCallbackData OPTS_INIT;

    /**
     * @brief The callback called when the tracker has ben created (and is active) when using the
     * track bundles ascync calls.
     *
     * If a asyns track service is combined with a _sync_ stop tracker, it can happen that
     * "stop tracker" happens before the "create tracker" event is processed. In this case the asyncCallback
     * will not be called.
     */
    void (*trackerCreatedCallback)(void *trackerCreatedCallbackData) OPTS_INIT;
} celix_bundle_tracking_options_t;

/**
 * @brief C Macro to create a empty celix_service_filter_options_t type.
 */
#ifndef __cplusplus
#define CELIX_EMPTY_BUNDLE_TRACKING_OPTIONS {.callbackHandle = NULL, .onInstalled = NULL, .onStarted = NULL, .onStopped = NULL, .onBundleEvent = NULL, .includeFrameworkBundle = false, .trackerCreatedCallbackData = NULL, .trackerCreatedCallback = NULL}
#endif

/**
 * @brief Tracks bundles using the provided bundle tracker options.
 *
 * The tracker options are only using during this call and can safely be freed/reused after this call returns.
 * (i.e. can be on the stack)
 *
 * The bundle tracker will be created async on the Celix event loop thread. This means that the function can return
 * before the tracker is created.
 *
 * @param ctx   The bundle context.
 * @param opts  The pointer to the bundle tracker options.
 * @return      The bundle tracker id (>=0) or < 0 if unsuccessful.
 */
long celix_bundleContext_trackBundlesWithOptionsAsync(
        celix_bundle_context_t* ctx,
        const celix_bundle_tracking_options_t *opts
);

/**
 * @brief Tracks bundles using the provided bundle tracker options.
 *
 * The tracker options are only using during this call and can safely be freed/reused after this call returns.
 * (i.e. can be on the stack)
 *
 * Note: please use celix_bundleContext_trackBundlesWithOptionsAsync instead;
 *
 * @param ctx   The bundle context.
 * @param opts  The pointer to the bundle tracker options.
 * @return      The bundle tracker id (>=0) or < 0 if unsuccessful.
 */
long celix_bundleContext_trackBundlesWithOptions(
        celix_bundle_context_t* ctx,
        const celix_bundle_tracking_options_t *opts
); //__attribute__((deprecated("Use celix_bundleContext_trackBundlesWithOptionsAsync instead!")));

/**
 * @brief Use the bundle with the provided bundle id if it is in the active (started) state.
 *
 * The provided callback will be called if the bundle is found and in the active (started) state.
 *
 * @param ctx               The bundle context.
 * @param bundleId          The bundle id.
 * @param callbackHandle    The data pointer, which will be used in the callbacks
 * @param use               The callback which will be called for the currently started bundles.
 *                          The bundle pointers are only guaranteed to be valid during the callback.
 * @return                  Returns true if the bundle is found and the callback is called.
 */
bool celix_bundleContext_useBundle(
        celix_bundle_context_t *ctx,
        long bundleId,
        void *callbackHandle,
        void (*use)(void *handle, const celix_bundle_t *bundle)
);

/**
 * @brief Use the currently active (started) bundles.
 *
 * The provided callback will be called for all the currently started bundles (excluding the framework bundle).
 *
 * @param ctx               The bundle context.
 * @param callbackHandle    The data pointer, which will be used in the callbacks
 * @param use               The callback which will be called for the currently started bundles.
 *                          The bundle pointers are only guaranteed to be valid during the callback.
 */
void celix_bundleContext_useBundles(
        celix_bundle_context_t *ctx,
        void *callbackHandle,
        void (*use)(void *handle, const celix_bundle_t *bundle)
);

/**
 * @brief Service Tracker Info provided to the service tracker tracker callbacks.
 */
typedef struct celix_service_tracker_info {
    /**
     * @brief The parsed service filter, e.g. parsed "(&(objectClass=example_calc)(service.language=C)(meta.info=foo))"
     */
    celix_filter_t *filter;

    /**
     * @brief The service name filter attribute parsed from the service filter (i.e. the value of the objectClass attribute key)
     */
    const char *serviceName;

    /**
     * @deprecated
     * Deprecated. the value will be NULL.
     */
    const char *serviceLanguage;

    /**
     * @brief Bundle id of the owner of the service tracker.
     */
    long bundleId;
} celix_service_tracker_info_t;

/**
 * @brief Track the service tracker targeting the provided service name.
 *
 * This can be used to track if there is an interest in a certain service and ad-hoc act on that interest.
 *
 * Note that the celix_service_tracker_info_t pointer in the trackerAdd/trackerRemove callbacks are only valid during
 * the callback.
 *
 * This tracker can be stopped with the celix_bundleContext_stopTracker function.
 *
 * The service tracker tracker will be created async on the Celix event loop thread. This means that the function can return
 * before the tracker is created.
 *
 * @param ctx The bundle context
 * @param serviceName The target service name for the service tracker to track.
 *                      If NULL is provided, add/remove callbacks will be called for all service trackers in the framework.
 * @param callbackHandle The callback handle which will be provided as handle in the trackerAdd and trackerRemove callback.
 * @param trackerAdd Called when a service tracker is added, which tracks the provided service name. Will also be called
 *                   for all existing service tracker when this tracker is started.
 * @param trackerRemove Called when a service tracker is removed, which tracks the provided service name
 * @param doneCallbackData call back data argument provided to the done callback function.
 * @param doneCallback If not NULL will be called when the service tracker tracker is created.
 *                          If a asyns track service is combined with a _sync_ stop tracker, it can happen that
 *                          "stop tracker" happens before the "create tracker" event is processed.
 *                          In this case the doneCallback will not be called.
 * @return The tracker id or <0 if something went wrong (will log an error).
 */
long celix_bundleContext_trackServiceTrackersAsync(
        celix_bundle_context_t *ctx,
        const char *serviceName,
        void *callbackHandle,
        void (*trackerAdd)(void *handle, const celix_service_tracker_info_t *info),
        void (*trackerRemove)(void *handle, const celix_service_tracker_info_t *info),
        void *doneCallbackData,
        void (*doneCallback)(void* doneCallbackData));

/**
 * @brief Track the service tracker targeting the provided service name.
 *
 * This can be used to track if there is an interest in a certain service and ad-hoc act on that interest.
 *
 * Note that the celix_service_tracker_info_t pointer in the trackerAdd/trackerRemove callbacks are only valid during
 * the callback.
 *
 * Note: Please use celix_bundleContext_trackServiceTrackersAsync instead.
 *
 * This tracker can be stopped with the celix_bundleContext_stopTracker function.
 *
 * @param ctx The bundle context
 * @param serviceName The target service name for the service tracker to track.
 *                      If NULL is provided, add/remove callbacks will be called for all service trackers in the framework.
 * @param callbackHandle The callback handle which will be provided as handle in the trackerAdd and trackerRemove callback.
 * @param trackerAdd Called when a service tracker is added, which tracks the provided service name. Will also be called
 *                   for all existing service tracker when this tracker is started.
 * @param trackerRemove Called when a service tracker is removed, which tracks the provided service name
 * @return The tracker id or <0 if something went wrong (will log an error).
 */
long celix_bundleContext_trackServiceTrackers(
        celix_bundle_context_t *ctx,
        const char *serviceName,
        void *callbackHandle,
        void (*trackerAdd)(void *handle, const celix_service_tracker_info_t *info),
        void (*trackerRemove)(void *handle, const celix_service_tracker_info_t *info)); //__attribute__((deprecated("Use celix_bundleContext_trackServiceTrackersAsync instead!")));

/**
 * @brief Gets the dependency manager for this bundle context.
 *
 * @return the dependency manager or NULL if unsuccessful.
 */
celix_dependency_manager_t* celix_bundleContext_getDependencyManager(celix_bundle_context_t *ctx);


/**
 * @brief Wait until all Celix event for this bundle are completed.
 */
void celix_bundleContext_waitForEvents(celix_bundle_context_t* ctx);


/**
 * @brief Returns the bundle for this bundle context.
 */
celix_bundle_t* celix_bundleContext_getBundle(const celix_bundle_context_t *ctx);


/**
 * @brief Returns the bundle if for the bundle of this bundle context.
 */
long celix_bundleContext_getBundleId(const celix_bundle_context_t *ctx);

celix_framework_t* celix_bundleContext_getFramework(const celix_bundle_context_t* ctx);

/**
 * @brief Logs a message to Celix framework logger with the provided log level.
 * @param ctx       The bundle context
 * @param level     The log level to use
 * @param format    printf style format string
 * @param ...       printf style format arguments
 */
void celix_bundleContext_log(const celix_bundle_context_t* ctx, celix_log_level_e level, const char* format, ...);

/**
 * @brief Logs a message to Celix framework logger with the provided log level.
 */
void celix_bundleContext_vlog(const celix_bundle_context_t* ctx, celix_log_level_e level, const char* format, va_list formatArgs);


/**
 * @brief Gets the config property - or environment variable if the config property does not exist - for the provided name.
 * @param key The key of the property to receive.
 * @param defaultVal The default value to use if the property is not found (can be NULL).
 * @return The property value for the provided key or the provided defaultValue is the key is not found.
 */
const char* celix_bundleContext_getProperty(celix_bundle_context_t *ctx, const char *key, const char *defaultVal);

/**
 * @brief Gets the config property as converts it to long. If the property is not a valid long, the defaultValue will be returned.
 * The rest of the behaviour is the same as celix_bundleContext_getProperty.

 * @param key The key of the property to receive.
 * @param defaultVal The default value to use if the property is not found.
 * @return The property value for the provided key or the provided defaultValue is the key is not found.
 */
long celix_bundleContext_getPropertyAsLong(celix_bundle_context_t *ctx, const char *key, long defaultValue);

/**
 * @brief Gets the config property as converts it to double. If the property is not a valid double, the defaultValue will be returned.
 * The rest of the behaviour is the same as celix_bundleContext_getProperty.

 * @param key The key of the property to receive.
 * @param defaultVal The default value to use if the property is not found.
 * @return The property value for the provided key or the provided defaultValue is the key is not found.
 */
double celix_bundleContext_getPropertyAsDouble(celix_bundle_context_t *ctx, const char *key, double defaultValue);

/**
 * @brief Gets the config property as converts it to bool. If the property is not a valid bool, the defaultValue will be returned.
 * The rest of the behaviour is the same as celix_bundleContext_getProperty.

 * @param key The key of the property to receive.
 * @param defaultVal The default value to use if the property is not found.
 * @return The property value for the provided key or the provided defaultValue is the key is not found.
 */
bool celix_bundleContext_getPropertyAsBool(celix_bundle_context_t *ctx, const char *key, bool defaultValue);

#undef OPTS_INIT

#ifdef __cplusplus
}
#endif

#endif //CELIX_BUNDLE_CONTEXT_H_<|MERGE_RESOLUTION|>--- conflicted
+++ resolved
@@ -775,10 +775,6 @@
      * @brief Call the provided callbacks from the caller thread directly if set, otherwise the callbacks will be called from the Celix event loop (most likely indirectly).
      * Note that using blocking service in the Celix event loop is generally a bad idea, which should be avoided if possible.
      */
-<<<<<<< HEAD
-#define CELIX_SERVICE_USE_DIRECT          (1)
-    int flags;
-=======
 #define CELIX_SERVICE_USE_DIRECT              (1)
     /**
      * @brief Whether "service on demand" pattern is supported when CELIX_SERVICE_USE_DIRECT is set.
@@ -786,7 +782,6 @@
      */
 #define CELIX_SERVICE_USE_SOD                 (2)
     int flags OPTS_INIT;
->>>>>>> 3b651dae
 } celix_service_use_options_t;
 
 /**
