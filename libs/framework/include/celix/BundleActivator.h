--- conflicted
+++ resolved
@@ -81,15 +81,12 @@
         template<typename I>
         celix_status_t destroyActivator(void *userData) {
             auto *data = static_cast<BundleActivatorData<I> *>(userData);
+            data->bundleActivator.reset();
             data->ctx->getDependencyManager()->clear();
+
+            auto bndId = data->bndId;
             std::weak_ptr<celix::BundleContext> ctx = data->ctx;
             std::weak_ptr<celix::dm::DependencyManager> dm = data->ctx->getDependencyManager();
-            auto bndId = data->bndId;
-<<<<<<< HEAD
-=======
-            data->bundleActivator.reset();
-            data->ctx->getDependencyManager()->clear();
->>>>>>> 39a3d2e7
             delete data;
             waitForExpired(bndId, ctx, "celix::BundleContext", ctx);
             waitForExpired(bndId, ctx, "celix::dm::DependencyManager", dm);
