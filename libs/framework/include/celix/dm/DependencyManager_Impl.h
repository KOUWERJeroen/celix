--- conflicted
+++ resolved
@@ -174,15 +174,10 @@
             auto* cIntInfo = static_cast<dm_interface_info_t*>(celix_arrayList_get(cCmpInfo->interfaces, k));
             celix::dm::InterfaceInfo intInfo{};
             intInfo.serviceName = std::string{cIntInfo->name};
-<<<<<<< HEAD
-            CELIX_PROPERTIES_ITERATE(cIntInfo->properties, iter) {
-                intInfo.properties[std::string{iter.key}] = std::string{iter.entry.value};
-=======
             const char* key;
             CELIX_PROPERTIES_FOR_EACH(cIntInfo->properties, key) {
                 const char* val =celix_properties_get(cIntInfo->properties, key, "");
                 intInfo.properties[std::string{key}] = std::string{val};
->>>>>>> 63a008d8
             }
             cmpInfo.interfacesInfo.emplace_back(std::move(intInfo));
         }
