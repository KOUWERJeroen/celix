--- conflicted
+++ resolved
@@ -26,10 +26,7 @@
 
 #include <stdbool.h>
 
-<<<<<<< HEAD
-=======
 #include "celix_utils_export.h"
->>>>>>> 63a008d8
 
 /**
  * @file celix_version.h
@@ -57,17 +54,7 @@
  *        the empty string.
  * @return The created version or NULL if the input was incorrect
  */
-<<<<<<< HEAD
-celix_version_t* celix_version_create(int major, int minor, int micro, const char* qualifier);
-
-/**
- * @brief Same as celix_version_create, but deprecated
- */
-celix_version_t* celix_version_createVersion(int major, int minor, int micro, const char* qualifier)
-    __attribute__((deprecated(("celix_version_createVersion is deprecated use celix_version_create instead"))));
-=======
 CELIX_UTILS_EXPORT celix_version_t* celix_version_createVersion(int major, int minor, int micro, const char* qualifier);
->>>>>>> 63a008d8
 
 CELIX_UTILS_EXPORT void celix_version_destroy(celix_version_t* version);
 
@@ -107,14 +94,13 @@
  */
 CELIX_UTILS_EXPORT celix_version_t* celix_version_createEmptyVersion();
 
-<<<<<<< HEAD
 /**
  * @brief Gets the major version number of a celix version.
  *
  * @param[in] version The celix version.
  * @return The major version number.
  */
-int celix_version_getMajor(const celix_version_t* version);
+CELIX_UTILS_EXPORT int celix_version_getMajor(const celix_version_t* version);
 
 /**
  * @brief Gets the minor version number of a celix version.
@@ -122,7 +108,7 @@
  * @param[in] version The celix version.
  * @return The minor version number.
  */
-int celix_version_getMinor(const celix_version_t* version);
+CELIX_UTILS_EXPORT int celix_version_getMinor(const celix_version_t* version);
 
 /**
  * @brief Gets the micro version number of a celix version.
@@ -130,7 +116,7 @@
  * @param[in] version The celix version.
  * @return The micro version number.
  */
-int celix_version_getMicro(const celix_version_t* version);
+CELIX_UTILS_EXPORT int celix_version_getMicro(const celix_version_t* version);
 
 /**
  * @brief Gets the version qualifier of a celix version.
@@ -138,16 +124,7 @@
  * @param[in] version The celix version.
  * @return The version qualifier, or NULL if no qualifier is present.
  */
-const char* celix_version_getQualifier(const celix_version_t* version);
-=======
-CELIX_UTILS_EXPORT int celix_version_getMajor(const celix_version_t* version);
-
-CELIX_UTILS_EXPORT int celix_version_getMinor(const celix_version_t* version);
-
-CELIX_UTILS_EXPORT int celix_version_getMicro(const celix_version_t* version);
-
 CELIX_UTILS_EXPORT const char* celix_version_getQualifier(const celix_version_t* version);
->>>>>>> 63a008d8
 
 /**
  * @brief Compare this <code>Version</code> object to another object.
@@ -201,7 +178,7 @@
  * @param[in] strLen The length of the string.
  * @return true if the string was filled successfully, false otherwise.
  */
-bool celix_version_fillString(const celix_version_t* version, char *str, size_t strLen);
+CELIX_UTILS_EXPORT bool celix_version_fillString(const celix_version_t* version, char *str, size_t strLen);
 
 /**
  * @brief Check if two versions are semantically compatible.
