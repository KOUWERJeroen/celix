/*
 * Licensed to the Apache Software Foundation (ASF) under one
 * or more contributor license agreements.  See the NOTICE file
 * distributed with this work for additional information
 * regarding copyright ownership.  The ASF licenses this file
 * to you under the Apache License, Version 2.0 (the
 * "License"); you may not use this file except in compliance
 * with the License.  You may obtain a copy of the License at
 *
 *   http://www.apache.org/licenses/LICENSE-2.0
 *
 * Unless required by applicable law or agreed to in writing,
 * software distributed under the License is distributed on an
 * "AS IS" BASIS, WITHOUT WARRANTIES OR CONDITIONS OF ANY
 *  KIND, either express or implied.  See the License for the
 * specific language governing permissions and limitations
 * under the License.
 */

#include <stdbool.h>

#include "celix_utils_export.h"
#include "celix_cleanup.h"
#include "celix_errno.h"
#include "celix_version_type.h"

#ifndef CELIX_ARRAY_LIST_H_
#define CELIX_ARRAY_LIST_H_

/**
 * Init macro so that the opts are correctly initialized for C++ compilers
 */
#ifdef __cplusplus
#define CELIX_OPTS_INIT {}
#else
#define CELIX_OPTS_INIT
#endif


#ifdef __cplusplus
extern "C" {
#endif

/**
 * @enum celix_array_list_element_type_t
 * @brief An enumeration of the types of elements that can be stored in a Celix array list.
 */
typedef enum celix_array_list_element_type {
    CELIX_ARRAY_LIST_ELEMENT_TYPE_UNDEFINED = 0, /**< Represents an undefined element type. */
    CELIX_ARRAY_LIST_ELEMENT_TYPE_POINTER = 1,   /**< Represents a pointer element type. */
    CELIX_ARRAY_LIST_ELEMENT_TYPE_STRING = 2, /**< Represents a string element type where the array list is the owner */
    CELIX_ARRAY_LIST_ELEMENT_TYPE_LONG = 3,   /**< Represents a long integer element type. */
    CELIX_ARRAY_LIST_ELEMENT_TYPE_DOUBLE = 4, /**< Represents a double element type. */
    CELIX_ARRAY_LIST_ELEMENT_TYPE_BOOL = 5,  /**< Represents a boolean element type. */
    CELIX_ARRAY_LIST_ELEMENT_TYPE_VERSION = 6, /**< Represents a celix_version_t* element type. */
} celix_array_list_element_type_t;

/**
 * @union celix_array_list_entry
 * @brief A union representing an entry in a Celix array list.
 *
 * This union can hold different types of values, including pointers, strings, integers, long integers,
 * unsigned integers, unsigned long integers, doubles, floats, booleans, and size_t values.
 */
typedef union celix_array_list_entry {
<<<<<<< HEAD
    void* voidPtrVal;
    const char* strVal;
    int intVal;
    long int longVal;
    unsigned int uintVal;
    unsigned long ulongVal;
    double doubleVal;
    float floatVal;
    bool boolVal;
    size_t sizeVal;
=======
    void* voidPtrVal;      /**< A pointer value when the element type is CELIX_ARRAY_LIST_ELEMENT_TYPE_PTR or
                              CELIX_ARRAY_LIST_ELEMENT_TYPE_UNDEFINED. */
    const char* stringVal; /**< A string value when the element type is CELIX_ARRAY_LIST_ELEMENT_TYPE_STRING,
                              CELIX_ARRAY_LIST_ELEMENT_TYPE_STRING_REF or CELIX_ARRAY_LIST_ELEMENT_TYPE_UNDEFINED. */
    long int longVal;      /**< A long integer value when the element type is CELIX_ARRAY_LIST_ELEMENT_TYPE_LONG or
                              CELIX_ARRAY_LIST_ELEMENT_TYPE_UNDEFINED. */
    double doubleVal;       /**< A double value when the element type is CELIX_ARRAY_LIST_ELEMENT_TYPE_DOUBLE or
                               CELIX_ARRAY_LIST_ELEMENT_TYPE_UNDEFINED. */
    bool boolVal;           /**< A boolean value when the element type is CELIX_ARRAY_LIST_ELEMENT_TYPE_BOOL or
                               CELIX_ARRAY_LIST_ELEMENT_TYPE_UNDEFINED. */
    const celix_version_t* versionVal; /**< A celix_version_t* value when the element type is
                                   CELIX_ARRAY_LIST_ELEMENT_TYPE_VERSION or CELIX_ARRAY_LIST_ELEMENT_TYPE_UNDEFINED. */
>>>>>>> d46d9838
} celix_array_list_entry_t;

/**
 * @brief A celix array list, which can store a list of undefined elements.
 */
typedef struct celix_array_list celix_array_list_t;

/**
 * @brief Equals function for array list entries, can be provided when creating a array list.
 */
typedef bool (*celix_arrayList_equals_fp)(celix_array_list_entry_t, celix_array_list_entry_t);

/**
 * @brief Compare function for array list entries, which can be used to sort a array list.
 */
typedef int (*celix_array_list_compare_entries_fp)(celix_array_list_entry_t a, celix_array_list_entry_t b);

/**
 * @brief Copy function for array list entries, which can be used to copy a array list entry.
 * @return CELIX_SUCCESS if the entry is copied, CELIX_ENOMEM if the entry could not be copied.
 */
typedef celix_status_t (*celix_array_list_copy_entry_fp)(celix_array_list_entry_t src, celix_array_list_entry_t* dst);

/**
 * @brief Creates a new empty array list with an undefined element type.
 * @deprecated Use celix_arrayList_createWithOptions or celix_arrayList_create<Type>Array instead.
 *
 * The remove, equals and compare callback will be NULL.
 *
 * @return A new empty array list or NULL if the array list could not be created. If NULL is returned an error message
 * is logged to celix_err.
 */
CELIX_UTILS_DEPRECATED_EXPORT
celix_array_list_t* celix_arrayList_create();

/**
 * @brief Creates a new empty array list with a pointer element type where the array list is not the owner of the
 * pointers.
 *
 * The remove, equals, compare and copy callback will be NULL.
 *
 * @return A new empty array list or NULL if the array list could not be created. If NULL is returned an error message
 * is logged to celix_err.
 */
CELIX_UTILS_EXPORT
celix_array_list_t* celix_arrayList_createPointerArray();

/**
 * @brief Creates a new empty array list with a string element type where the array list is the owner of the strings.
 *
 * The remove callback will be configured to free the string, the equals and compare callback will be configured for
 * string comparison and the copy callback will be a callback to uses celix_utils_strdup.
 *
 * @return A new empty array list or NULL if the array list could not be created. If NULL is returned an error message
 * is logged to celix_err.
 */
CELIX_UTILS_EXPORT
celix_array_list_t* celix_arrayList_createStringArray();

/**
 * @brief Creates a new empty array list with a long integer element type.
 *
 * The remove callback will be configured to NULL, the equals and compare callback will be configured for
 * integer comparison and the copy callback will be configured to NULL.
 *
 * @return A new empty array list or NULL if the array list could not be created. If NULL is returned an error message
 * is logged to celix_err.
 */
CELIX_UTILS_EXPORT
celix_array_list_t* celix_arrayList_createLongArray();

/**
 * @brief Creates a new empty array list with a double element type.
 *
 * The remove callback will be configured to NULL, the equals and compare callback will be configured for
 * double comparison and the copy callback will be configured to NULL.
 *
 * @return A new empty array list or NULL if the array list could not be created. If NULL is returned an error message
 * is logged to celix_err.
 */
CELIX_UTILS_EXPORT
celix_array_list_t* celix_arrayList_createDoubleArray();

/**
 * @brief Creates a new empty array list with a boolean element type.
 *
 * The remove callback will be configured to NULL, the equals and compare callback will be configured for
 * boolean comparison and the copy callback will be configured to NULL.
 *
 * @return A new empty array list or NULL if the array list could not be created. If NULL is returned an error message
 * is logged to celix_err.
 */
CELIX_UTILS_EXPORT
celix_array_list_t* celix_arrayList_createBoolArray();

/**
 * @brief Creates a new empty array list with a celix_version_t* element type.
 *
 * The remove callback will be configured to free a celix version, the equals and compare callback will be configured
 * for celix version comparison and the copy callback will a callback that uses celix_version_copy.
 *
 * @return A new empty array list or NULL if the array list could not be created. If NULL is returned an error message
 * is logged to celix_err.
 */
CELIX_UTILS_EXPORT
celix_array_list_t* celix_arrayList_createVersionArray();

/**
 * Additional create options when creating a array list.
 */
typedef struct celix_array_list_create_options {
    /**
     * The element type of the array list. Default is CELIX_ARRAY_LIST_ELEMENT_TYPE_UNDEFINED.
     */
    celix_array_list_element_type_t elementType CELIX_OPTS_INIT;

    /**
     * A simple removed callback, which if provided will be called if a entry is removed
     * from the array list. The removed entry is provided as pointer.
     *
     * @note Assumes that the array list entries are pointer values.
     *
     * @note only simpleRemovedCallback or removedCallback should be configured, if both are configured,
     * only the simpledRemoveCallback will be used.
     *
     * Default is NULL.
     */
    void (*simpleRemovedCallback)(void* value) CELIX_OPTS_INIT;

    /**
     * Optional callback data, which will be provided to the removedCallback callback.
     *
     * Default is NULL.
     */
    void* removedCallbackData CELIX_OPTS_INIT;

    /**
     * A removed callback, which if provided will be called if a entry is removed from the array list.
     * The callback data pointer will be provided as first argument to the removed callback.
     *
     * @note only simpleRemovedCallback or removedCallback should be configured, if both are configured,
     * only the simpledRemoveCallback will be used.
     *
     * Default is NULL.
     */
    void (*removedCallback)(void* data, celix_array_list_entry_t entry) CELIX_OPTS_INIT;

    /**
     * Equals callback used when trying to find a array list entry.
     */
    celix_arrayList_equals_fp equalsCallback CELIX_OPTS_INIT;

    /**
     * Compare callback used when sorting the array list.
     */
    celix_array_list_compare_entries_fp compareCallback CELIX_OPTS_INIT;

    /**
     * The copy callback used to copy a array list entry.
     * If callback is NULL, a celix_arrayList_copy will result in a shallow copy.
     */
    celix_array_list_copy_entry_fp copyCallback CELIX_OPTS_INIT;

    /**
     * Initial capacity of the array list. If 0, the default capacity will be used.
     */
    size_t initialCapacity CELIX_OPTS_INIT;

} celix_array_list_create_options_t;

#ifndef __cplusplus
/**
 * @brief C Macro to create a empty celix_array_list_create_options_t type.
 */
<<<<<<< HEAD
#define CELIX_EMPTY_ARRAY_LIST_CREATE_OPTIONS {     \
    .simpleRemovedCallback = NULL,                  \
    .removedCallbackData = NULL,                    \
    .removedCallback = NULL,                        \
    .equalsCallback = NULL,                         \
    .initialCapacity = 0                            \
}
#endif

/**
 * @brief Creates a new empty array list.
 *
 * If NULL is returned, an error message is logged to celix_err.
 *
 * @return A new empty array list or NULL if there is not enough memory.
 */
CELIX_UTILS_EXPORT
celix_array_list_t* celix_arrayList_create();

/**
 * @brief Creates a new empty array list, which uses the provided equals to check whether entries
 * are equal.
 * @deprecated This functions is deprecated, use celix_arrayList_createWithOptions instead.
 */
CELIX_UTILS_EXPORT
celix_array_list_t* celix_arrayList_createWithEquals(celix_arrayList_equals_fp equals);

/**
 * @brief Creates a new empty array listusing using the provided array list create options.
 *
 * If NULL is returned, an error message is logged to celix_err.
 *
 * @param opts The create options, only used during the creation of the array list.
 * @return A new empty array list or NULL if there is not enough memory.
=======
#define CELIX_EMPTY_ARRAY_LIST_CREATE_OPTIONS                                                                          \
    {                                                                                                                  \
        .elementType = CELIX_ARRAY_LIST_ELEMENT_TYPE_UNDEFINED, .simpleRemovedCallback = NULL,                         \
        .removedCallbackData = NULL, .removedCallback = NULL, .equalsCallback = NULL,                                  \
        .compareCallback = NULL, .copyCallback = NULL,                                                                 \
    }
#endif

/**
 * @brief Creates a new empty array list using using the provided array list create options.
 *
 * The callbacks in the options will override the default callbacks based on the provided element type.
 * The default callbacks (e.g. the remove, equals, compare and copy callback) correspond to the
 * celix_arrayList_create<Type>Array function.
 * For example if the elementType is CELIX_ARRAY_LIST_ELEMENT_TYPE_STRING, the default callbacks will be set to
 * handle string values.
 *
 * @param opts The create options, only used during the creation of the array list.
 * @return A new empty array list or NULL if the array list could not be created. If NULL is returned an error message
 * is logged to celix_err.
>>>>>>> d46d9838
 */
CELIX_UTILS_EXPORT
celix_array_list_t* celix_arrayList_createWithOptions(const celix_array_list_create_options_t* opts);

/**
 * @brief Clears and then deallocated the array list.
 *
 * @note If a (simple) removed callback is configured, the callback will be called for every array list entry.
 */
CELIX_UTILS_EXPORT
void celix_arrayList_destroy(celix_array_list_t *list);

CELIX_DEFINE_AUTOPTR_CLEANUP_FUNC(celix_array_list_t, celix_arrayList_destroy)

/**
 * @brief Return the element type of the array list.
 */
CELIX_UTILS_EXPORT
celix_array_list_element_type_t celix_arrayList_getElementType(const celix_array_list_t *list);

/**
 * @brief Returns the size of the array list.
 */
CELIX_UTILS_EXPORT
int celix_arrayList_size(const celix_array_list_t *list);

/**
 * @brief Create a shallow copy of the array list.
 *
 * The returned array list will be a shallow copy of the provided array list.
 * If the entries are pointers, the pointers will be copied, but the pointed to values will not be copied.
 * The equals callback provided when the provided array list was created will be copied, the removed callback
 * will not be copied.
 *
 * If the provided list is NULL, NULL is returned.
 * If the return value is NULL, an error message is logged to celix_err.
 *
 * @param list The array list.
 * @return A shallow copy of the array list or NULL if there is not enough memory.
 */
CELIX_UTILS_EXPORT
celix_array_list_t* celix_arrayList_copy(const celix_array_list_t *list);

/**
 * @brief Returns the value for the provided index.
 *
<<<<<<< HEAD
=======
 * Can be used for array list with element type CELIX_ARRAY_LIST_ELEMENT_TYPE_POINTER or
 * CELIX_ARRAY_LIST_ELEMENT_TYPE_UNDEFINED.
 *
>>>>>>> d46d9838
 * @param list The array list.
 * @param index The entry index to return.
 * @return Returns the pointer value for the index. Returns NULL if index is out of bound.
 */
CELIX_UTILS_EXPORT
void* celix_arrayList_get(const celix_array_list_t *list, int index);

/**
 * @brief Returns the value for the provided index.
 *
<<<<<<< HEAD
 * @param list The array list.
 * @param index The entry index to return.
 * @return Returns the int value for the index. Returns 0 if index is out of bound.
 */
CELIX_UTILS_EXPORT
int celix_arrayList_getInt(const celix_array_list_t *list, int index);

/**
 * @brief Returns the value for the provided index.
=======
 * Can be used for array list with element type CELIX_ARRAY_LIST_ELEMENT_TYPE_STRING
 * or CELIX_ARRAY_LIST_ELEMENT_TYPE_UNDEFINED.
>>>>>>> d46d9838
 *
 * @param list The array list.
 * @param index The entry index to return.
 * @return Returns the string value for the index. Returns NULL if index is out of bound.
 */
CELIX_UTILS_EXPORT
const char* celix_arrayList_getString(const celix_array_list_t *list, int index);

/**
 * @brief Returns the value for the provided index.
 *
<<<<<<< HEAD
 * @param list The array list.
 * @param index The entry index to return.
 * @return Returns the unsigned int value for the index. Returns 0 if index is out of bound.
 */
CELIX_UTILS_EXPORT
unsigned int celix_arrayList_getUInt(const celix_array_list_t *list, int index);

/**
 * @brief Returns the value for the provided index.
=======
 * Can be used for array list with element type CELIX_ARRAY_LIST_ELEMENT_TYPE_LONG or
 * CELIX_ARRAY_LIST_ELEMENT_TYPE_UNDEFINED.
>>>>>>> d46d9838
 *
 * @param list The array list.
 * @param index The entry index to return.
 * @return Returns the long value for the index. Returns 0 if index is out of bound.
 */
CELIX_UTILS_EXPORT
long int celix_arrayList_getLong(const celix_array_list_t *list, int index);

/**
 * @brief Returns the value for the provided index.
 *
<<<<<<< HEAD
 * @param list The array list.
 * @param index The entry index to return.
 * @return Returns the float value for the index. Returns 0 if index is out of bound.
 */
CELIX_UTILS_EXPORT
float celix_arrayList_getFloat(const celix_array_list_t *list, int index);

/**
 * @brief Returns the value for the provided index.
=======
 * Can be used for array list with element type CELIX_ARRAY_LIST_ELEMENT_TYPE_DOUBLE or
 * CELIX_ARRAY_LIST_ELEMENT_TYPE_UNDEFINED.
>>>>>>> d46d9838
 *
 * @param list The array list.
 * @param index The entry index to return.
 * @return Returns the double value for the index. Returns 0 if index is out of bound.
 */
CELIX_UTILS_EXPORT
double celix_arrayList_getDouble(const celix_array_list_t *list, int index);

/**
 * @brief Returns the value for the provided index.
 *
<<<<<<< HEAD
=======
 * Can be used for array list with element type CELIX_ARRAY_LIST_ELEMENT_TYPE_BOOL or
 * CELIX_ARRAY_LIST_ELEMENT_TYPE_UNDEFINED.
 *
>>>>>>> d46d9838
 * @param list The array list.
 * @param index The entry index to return.
 * @return Returns the bool value for the index. Returns false if index is out of bound.
 */
CELIX_UTILS_EXPORT
bool celix_arrayList_getBool(const celix_array_list_t *list, int index);

/**
 * @brief Returns the value for the provided index.
 *
<<<<<<< HEAD
=======
 * Can be used for array list with element type CELIX_ARRAY_LIST_ELEMENT_TYPE_VERSION,
 * or CELIX_ARRAY_LIST_ELEMENT_TYPE_UNDEFINED.
 *
>>>>>>> d46d9838
 * @param list The array list.
 * @param index The entry index to return.
 * @return Returns the version value for the index. Returns NULL if index is out of bound.
 */
CELIX_UTILS_EXPORT
const celix_version_t* celix_arrayList_getVersion(const celix_array_list_t *list, int index);

/**
 * @brief Returns the value for the provided index.
 *
 * @param list The array list.
 * @param index The entry index to return.
 * @return Returns the string (const char*) value for the index. Returns NULL if index is out of bound.
 */
CELIX_UTILS_EXPORT
const char* celix_arrayList_getString(const celix_array_list_t *list, int index);

/**
 * @brief Returns the entry for the provided index.
 * 
 * @param list The array list.
 * @param index The entry index to return.
 * @return Returns the entry for the index. Returns NULL if index is out of bound.
 */
celix_array_list_entry_t celix_arrayList_getEntry(const celix_array_list_t *list, int index);

/**
 * @brief add pointer entry to the back of the array list.
 *
<<<<<<< HEAD
 * @param list The array list.
 * @param value The pointer value to add to the array list.
 * @return CELIX_SUCCESS if the value is added, CELIX_ENOMEM if the array list is out of memory.
 */
CELIX_UTILS_EXPORT
celix_status_t celix_arrayList_add(celix_array_list_t *list, void* value);

/**
 * @brief add pointer entry to the back of the array list.
 *
 * @param list The array list.
 * @param value The int value to add to the array list.
=======
 * Can be used for array list with element type CELIX_ARRAY_LIST_ELEMENT_TYPE_POINTER or
 * CELIX_ARRAY_LIST_ELEMENT_TYPE_UNDEFINED.
 *
 * @param list The array list.
 * @param value The pointer value to add to the array list. Cannot be NULL.
>>>>>>> d46d9838
 * @return CELIX_SUCCESS if the value is added, CELIX_ENOMEM if the array list is out of memory.
 */
CELIX_UTILS_EXPORT
celix_status_t celix_arrayList_add(celix_array_list_t* list, void* value);

/**
 * @brief Add a string entry to the back of the array list.
 *
<<<<<<< HEAD
 * @param list The array list.
 * @param value The long value to add to the array list.
=======
 * Can be used for array list with element type CELIX_ARRAY_LIST_ELEMENT_TYPE_STRING
 * or CELIX_ARRAY_LIST_ELEMENT_TYPE_UNDEFINED.
 *
 * If the array list element type is CELIX_ARRAY_LIST_ELEMENT_TYPE_STRING, the string will be copied, but
 * if the array list element type is CELIX_ARRAY_LIST_ELEMENT_TYPE_UNDEFINED,
 * the string will be added as reference (as-is).
 *
 * @param list The array list.
 * @param value The string value to add to the array list. Cannot be NULL.
>>>>>>> d46d9838
 * @return CELIX_SUCCESS if the value is added, CELIX_ENOMEM if the array list is out of memory.
 */
CELIX_UTILS_EXPORT
celix_status_t celix_arrayList_addString(celix_array_list_t* list, const char* value);

/**
 * @brief Add a string entry to the back of a string array list.
 *
<<<<<<< HEAD
 * @param list The array list.
 * @param value The unsigned int value to add to the array list.
 * @return CELIX_SUCCESS if the value is added, CELIX_ENOMEM if the array list is out of memory.
=======
 * The string will not be copied and the array list will take ownership of the string.
 *
 * Can only be used for array list with element type CELIX_ARRAY_LIST_ELEMENT_TYPE_STRING.
 *
 * @param list The array list.
 * @param value The string value to add to the array list. Cannot be NULL.
 * @return CELIX_SUCCESS if the value is added, CELIX_ENOMEM if the array list is out of memory. If an error is returned
 * the provided value is not added to the array list, but the value will be freed using free.
>>>>>>> d46d9838
 */
CELIX_UTILS_EXPORT
celix_status_t celix_arrayList_assignString(celix_array_list_t* list, char* value);

/**
 * @brief add pointer entry to the back of the array list.
 *
<<<<<<< HEAD
 * @param list The array list.
 * @param value The unsigned long value to add to the array list.
=======
 * Can be used for array list with element type CELIX_ARRAY_LIST_ELEMENT_TYPE_LONG or
 * CELIX_ARRAY_LIST_ELEMENT_TYPE_UNDEFINED.
 *
 * @param list The array list.
 * @param value The long value to add to the array list.
>>>>>>> d46d9838
 * @return CELIX_SUCCESS if the value is added, CELIX_ENOMEM if the array list is out of memory.
 */
CELIX_UTILS_EXPORT
celix_status_t celix_arrayList_addLong(celix_array_list_t* list, long value);

/**
 * @brief add pointer entry to the back of the array list.
 *
<<<<<<< HEAD
 * @param list The array list.
 * @param value The float value to add to the array list.
=======
 * Can be used for array list with element type CELIX_ARRAY_LIST_ELEMENT_TYPE_DOUBLE or
 * CELIX_ARRAY_LIST_ELEMENT_TYPE_UNDEFINED.
 *
 * @param list The array list.
 * @param value The double value to add to the array list.
>>>>>>> d46d9838
 * @return CELIX_SUCCESS if the value is added, CELIX_ENOMEM if the array list is out of memory.
 */
CELIX_UTILS_EXPORT
celix_status_t celix_arrayList_addDouble(celix_array_list_t* list, double value);

/**
 * @brief add pointer entry to the back of the array list.
 *
<<<<<<< HEAD
 * @param list The array list.
 * @param value The double value to add to the array list.
=======
 * Can be used for array list with element type CELIX_ARRAY_LIST_ELEMENT_TYPE_BOOL or
 * CELIX_ARRAY_LIST_ELEMENT_TYPE_UNDEFINED.
 *
 * @param list The array list.
 * @param value The bool value to add to the array list.
>>>>>>> d46d9838
 * @return CELIX_SUCCESS if the value is added, CELIX_ENOMEM if the array list is out of memory.
 */
CELIX_UTILS_EXPORT
celix_status_t celix_arrayList_addBool(celix_array_list_t* list, bool value);

/**
 * @brief Add a version entry to the back of the version array list.
 *
<<<<<<< HEAD
 * @param list The array list.
 * @param value The bool value to add to the array list.
=======
 * Can be used for array list with element type CELIX_ARRAY_LIST_ELEMENT_TYPE_VERSION,
 * or CELIX_ARRAY_LIST_ELEMENT_TYPE_UNDEFINED.
 *
 * If the array list element type is CELIX_ARRAY_LIST_ELEMENT_TYPE_VERSION, the version will be copied, but
 * if the array list element type is CELIX_ARRAY_LIST_ELEMENT_TYPE_UNDEFINED,
 * the string will be added as reference (as-is).
 *
 * @param list The array list.
 * @param value The version value to add to the array list. Cannot be NULL.
>>>>>>> d46d9838
 * @return CELIX_SUCCESS if the value is added, CELIX_ENOMEM if the array list is out of memory.
 */
CELIX_UTILS_EXPORT
celix_status_t celix_arrayList_addVersion(celix_array_list_t* list, const celix_version_t* value);

/**
 * @brief Add a version entry to the back of a version array list.
 *
<<<<<<< HEAD
 * @param list The array list.
 * @param value The size_t value to add to the array list.
 * @return CELIX_SUCCESS if the value is added, CELIX_ENOMEM if the array list is out of memory.
=======
 * Can be used for array list with element type CELIX_ARRAY_LIST_ELEMENT_TYPE_VERSION.
 * The version will not be copied and the array list will take ownership of the version.
 *
 *
 * @param list The array list.
 * @param value The version value to add to the array list. Cannot be NULL.
 * @return CELIX_SUCCESS if the value is added, CELIX_ENOMEM if the array list is out of memory. If an error is
 * returned, the provided value is not added to the array list, but the value will be freed using celix_version_destroy.
>>>>>>> d46d9838
 */
CELIX_UTILS_EXPORT
celix_status_t celix_arrayList_assignVersion(celix_array_list_t* list, celix_version_t* value);

/**
 * @brief add string pointer entry to the back of the array list.
 * @note The string will *not* be copied.
 *
 * @param list The array list.
 * @param value The string value to add to the array list.
 * @return CELIX_SUCCESS if the value is added, CELIX_ENOMEM if the array list is out of memory.
 */
CELIX_UTILS_EXPORT celix_status_t celix_arrayList_addString(celix_array_list_t *list, const char* value);

/**
 * @brief Returns the index of the provided entry, if found.
 *
 * The equals callback function provided when the array list was created will be used
 * to determine if a array list entry equals the provided entry.
 *
 * The equals callback provided when the array list was created will be used to find the entry.
 * If there was no equals callback provided a direct memory compare will be done.
 *
 * @param list The array list.
 * @param entry The entry to find.
 * @return The index of the entry or -1 if the entry is not found.
 */
CELIX_UTILS_EXPORT
int celix_arrayList_indexOf(celix_array_list_t *list, celix_array_list_entry_t entry);

/**
 * @brief Removes an entry at the provided index.
 * If the provided index < 0 or out of bound, nothing will be removed.
 */
CELIX_UTILS_EXPORT
void celix_arrayList_removeAt(celix_array_list_t *list, int index);

/**
 * @brief Clear all entries in the array list.
 *
 * @note If a (simple) removed callback is configured, the callback will be called for every array list entry.
 */
CELIX_UTILS_EXPORT
void celix_arrayList_clear(celix_array_list_t *list);

/**
 * @brief Remove the first entry from array list which matches the provided value.
 *
 * The provided entry is expected to be cleared using memset, before it gets assigned a value.
 * If there is no equals provided, the entry will not be removed.
 *
 * The equals callback provided when the array list was created will be used to find the entry.
 * If there was no equals callback provided a direct memory compare will be done.
 */
CELIX_UTILS_EXPORT
void celix_arrayList_removeEntry(celix_array_list_t *list, celix_array_list_entry_t entry);

/**
 * @brief Remove the first pointer entry from array list which matches the provided value.
 *
 * Can be used for array list with element type CELIX_ARRAY_LIST_ELEMENT_TYPE_POINTER or
 * CELIX_ARRAY_LIST_ELEMENT_TYPE_UNDEFINED.
 *
 * The equals callback provided when the array list was created will be used to find the entry.
 * If there was no equals callback provided a direct memory compare will be done.
 */
CELIX_UTILS_EXPORT
void celix_arrayList_remove(celix_array_list_t* list, void* value);

/**
 * @brief Remove the first string entry from array list which matches the provided value.
 *
 * Can be used for array list with element type CELIX_ARRAY_LIST_ELEMENT_TYPE_STRING,
 * CELIX_ARRAY_LIST_ELEMENT_TYPE_STRING_REF and CELIX_ARRAY_LIST_ELEMENT_TYPE_UNDEFINED.
 *
 * The equals callback provided when the array list was created will be used to find the entry.
 * If there was no equals callback provided a direct memory compare will be done.
 */
CELIX_UTILS_EXPORT
void celix_arrayList_removeString(celix_array_list_t* list, const char* value);

/**
 * @brief Remove the first long entry from array list which matches the provided value.
 *
 * Can be used for array list with element type CELIX_ARRAY_LIST_ELEMENT_TYPE_LONG and
 * CELIX_ARRAY_LIST_ELEMENT_TYPE_UNDEFINED.
 *
 * The equals callback provided when the array list was created will be used to find the entry.
 * If there was no equals callback provided a direct memory compare will be done.
 */
CELIX_UTILS_EXPORT
void celix_arrayList_removeLong(celix_array_list_t* list, long value);

/**
 * @brief Remove the first double entry from array list which matches the provided value.
 *
 * Can be used for array list with element type CELIX_ARRAY_LIST_ELEMENT_TYPE_DOUBLE and
 * CELIX_ARRAY_LIST_ELEMENT_TYPE_UNDEFINED.
 *
 * The equals callback provided when the array list was created will be used to find the entry.
 * If there was no equals callback provided a direct memory compare will be done.
 */
CELIX_UTILS_EXPORT
void celix_arrayList_removeDouble(celix_array_list_t* list, double value);

/**
 * @brief Remove the first bool entry from array list which matches the provided value.
 *
 * Can be used for array list with element type CELIX_ARRAY_LIST_ELEMENT_TYPE_BOOL and
 * CELIX_ARRAY_LIST_ELEMENT_TYPE_UNDEFINED.
 *
 * The equals callback provided when the array list was created will be used to find the entry.
 * If there was no equals callback provided a direct memory compare will be done.
 */
CELIX_UTILS_EXPORT
void celix_arrayList_removeBool(celix_array_list_t* list, bool value);

/**
 * @brief Remove the first version entry from array list which matches the provided value.
 *
 * Can be used for array list with element type CELIX_ARRAY_LIST_ELEMENT_TYPE_VERSION and
 * CELIX_ARRAY_LIST_ELEMENT_TYPE_UNDEFINED.
 *
 * The equals callback provided when the array list was created will be used to find the entry.
 * If there was no equals callback provided a direct memory compare will be done.
 */
CELIX_UTILS_EXPORT
void celix_arrayList_removeVersion(celix_array_list_t* list, const celix_version_t* value);

/**
 * @brief Sort the array list using the provided sort function.
 */
CELIX_UTILS_EXPORT
void celix_arrayList_sortEntries(celix_array_list_t *list, celix_array_list_compare_entries_fp compare);

/**
 * @brief Sort the array list using the array list configured compare function.
 * Note that undefined the array list compare function can be NULL and in that case the array list will not be sorted.
 */
CELIX_UTILS_EXPORT
void celix_arrayList_sort(celix_array_list_t *list);

/**
 * @brief Check if the array list are equal.
 *
 * Equal is defined as:
 * - The array list have the same size
 * - The array list have the same element type
 * - The array list have the same equals callback
 * - The array list have the same values at the same index
 *
 * Note that the remove, compare and copy callbacks are ignored.
 *
 * If both array list are NULL, they are considered equal.
 *
 * @param listA The first array list.
 * @param listB The second array list.
 * @return true if the array list are equal, false otherwise.
 */
CELIX_UTILS_EXPORT
bool celix_arrayList_equals(const celix_array_list_t* listA, const celix_array_list_t* listB);

/**
<<<<<<< HEAD
 * @brief Remove the first size entry from array list which matches the provided value.
 *
 * The equals callback provided when the array list was created will be used to find the entry.
 * If there was no equals callback provided a direct memory compare will be done.
 */
CELIX_UTILS_EXPORT
void celix_arrayList_removeString(celix_array_list_t *list, const char* value);

/**
 * @brief Sort the array list using the provided sort function.
=======
 * @Brief Copy the array list to a new array list.
 *
 * The new array list will have the same element type and the same callbacks as the original array list.
 * For copying the array list entries the copy callback will be used, if the capy callback is NULL a shallow copy will
 * be done.
 *
 * If a NULL is returned and the original array list is not NULL, a error message is logged to celix_err.
 *
 * @param[in] list The array list to copy.
 * @return A new array list with the same element type and values as the original array list or NULL if the original
 * array list is NULL or out of memory.
>>>>>>> d46d9838
 */
CELIX_UTILS_EXPORT
celix_array_list_t* celix_arrayList_copy(const celix_array_list_t* list);

#ifdef __cplusplus
}
#endif

#undef CELIX_OPTS_INIT

#endif /* CELIX_ARRAY_LIST_H_ */<|MERGE_RESOLUTION|>--- conflicted
+++ resolved
@@ -63,18 +63,6 @@
  * unsigned integers, unsigned long integers, doubles, floats, booleans, and size_t values.
  */
 typedef union celix_array_list_entry {
-<<<<<<< HEAD
-    void* voidPtrVal;
-    const char* strVal;
-    int intVal;
-    long int longVal;
-    unsigned int uintVal;
-    unsigned long ulongVal;
-    double doubleVal;
-    float floatVal;
-    bool boolVal;
-    size_t sizeVal;
-=======
     void* voidPtrVal;      /**< A pointer value when the element type is CELIX_ARRAY_LIST_ELEMENT_TYPE_PTR or
                               CELIX_ARRAY_LIST_ELEMENT_TYPE_UNDEFINED. */
     const char* stringVal; /**< A string value when the element type is CELIX_ARRAY_LIST_ELEMENT_TYPE_STRING,
@@ -87,7 +75,6 @@
                                CELIX_ARRAY_LIST_ELEMENT_TYPE_UNDEFINED. */
     const celix_version_t* versionVal; /**< A celix_version_t* value when the element type is
                                    CELIX_ARRAY_LIST_ELEMENT_TYPE_VERSION or CELIX_ARRAY_LIST_ELEMENT_TYPE_UNDEFINED. */
->>>>>>> d46d9838
 } celix_array_list_entry_t;
 
 /**
@@ -262,42 +249,6 @@
 /**
  * @brief C Macro to create a empty celix_array_list_create_options_t type.
  */
-<<<<<<< HEAD
-#define CELIX_EMPTY_ARRAY_LIST_CREATE_OPTIONS {     \
-    .simpleRemovedCallback = NULL,                  \
-    .removedCallbackData = NULL,                    \
-    .removedCallback = NULL,                        \
-    .equalsCallback = NULL,                         \
-    .initialCapacity = 0                            \
-}
-#endif
-
-/**
- * @brief Creates a new empty array list.
- *
- * If NULL is returned, an error message is logged to celix_err.
- *
- * @return A new empty array list or NULL if there is not enough memory.
- */
-CELIX_UTILS_EXPORT
-celix_array_list_t* celix_arrayList_create();
-
-/**
- * @brief Creates a new empty array list, which uses the provided equals to check whether entries
- * are equal.
- * @deprecated This functions is deprecated, use celix_arrayList_createWithOptions instead.
- */
-CELIX_UTILS_EXPORT
-celix_array_list_t* celix_arrayList_createWithEquals(celix_arrayList_equals_fp equals);
-
-/**
- * @brief Creates a new empty array listusing using the provided array list create options.
- *
- * If NULL is returned, an error message is logged to celix_err.
- *
- * @param opts The create options, only used during the creation of the array list.
- * @return A new empty array list or NULL if there is not enough memory.
-=======
 #define CELIX_EMPTY_ARRAY_LIST_CREATE_OPTIONS                                                                          \
     {                                                                                                                  \
         .elementType = CELIX_ARRAY_LIST_ELEMENT_TYPE_UNDEFINED, .simpleRemovedCallback = NULL,                         \
@@ -318,7 +269,6 @@
  * @param opts The create options, only used during the creation of the array list.
  * @return A new empty array list or NULL if the array list could not be created. If NULL is returned an error message
  * is logged to celix_err.
->>>>>>> d46d9838
  */
 CELIX_UTILS_EXPORT
 celix_array_list_t* celix_arrayList_createWithOptions(const celix_array_list_create_options_t* opts);
@@ -365,12 +315,9 @@
 /**
  * @brief Returns the value for the provided index.
  *
-<<<<<<< HEAD
-=======
  * Can be used for array list with element type CELIX_ARRAY_LIST_ELEMENT_TYPE_POINTER or
  * CELIX_ARRAY_LIST_ELEMENT_TYPE_UNDEFINED.
  *
->>>>>>> d46d9838
  * @param list The array list.
  * @param index The entry index to return.
  * @return Returns the pointer value for the index. Returns NULL if index is out of bound.
@@ -381,20 +328,8 @@
 /**
  * @brief Returns the value for the provided index.
  *
-<<<<<<< HEAD
- * @param list The array list.
- * @param index The entry index to return.
- * @return Returns the int value for the index. Returns 0 if index is out of bound.
- */
-CELIX_UTILS_EXPORT
-int celix_arrayList_getInt(const celix_array_list_t *list, int index);
-
-/**
- * @brief Returns the value for the provided index.
-=======
  * Can be used for array list with element type CELIX_ARRAY_LIST_ELEMENT_TYPE_STRING
  * or CELIX_ARRAY_LIST_ELEMENT_TYPE_UNDEFINED.
->>>>>>> d46d9838
  *
  * @param list The array list.
  * @param index The entry index to return.
@@ -406,20 +341,8 @@
 /**
  * @brief Returns the value for the provided index.
  *
-<<<<<<< HEAD
- * @param list The array list.
- * @param index The entry index to return.
- * @return Returns the unsigned int value for the index. Returns 0 if index is out of bound.
- */
-CELIX_UTILS_EXPORT
-unsigned int celix_arrayList_getUInt(const celix_array_list_t *list, int index);
-
-/**
- * @brief Returns the value for the provided index.
-=======
  * Can be used for array list with element type CELIX_ARRAY_LIST_ELEMENT_TYPE_LONG or
  * CELIX_ARRAY_LIST_ELEMENT_TYPE_UNDEFINED.
->>>>>>> d46d9838
  *
  * @param list The array list.
  * @param index The entry index to return.
@@ -431,20 +354,8 @@
 /**
  * @brief Returns the value for the provided index.
  *
-<<<<<<< HEAD
- * @param list The array list.
- * @param index The entry index to return.
- * @return Returns the float value for the index. Returns 0 if index is out of bound.
- */
-CELIX_UTILS_EXPORT
-float celix_arrayList_getFloat(const celix_array_list_t *list, int index);
-
-/**
- * @brief Returns the value for the provided index.
-=======
  * Can be used for array list with element type CELIX_ARRAY_LIST_ELEMENT_TYPE_DOUBLE or
  * CELIX_ARRAY_LIST_ELEMENT_TYPE_UNDEFINED.
->>>>>>> d46d9838
  *
  * @param list The array list.
  * @param index The entry index to return.
@@ -456,12 +367,9 @@
 /**
  * @brief Returns the value for the provided index.
  *
-<<<<<<< HEAD
-=======
  * Can be used for array list with element type CELIX_ARRAY_LIST_ELEMENT_TYPE_BOOL or
  * CELIX_ARRAY_LIST_ELEMENT_TYPE_UNDEFINED.
  *
->>>>>>> d46d9838
  * @param list The array list.
  * @param index The entry index to return.
  * @return Returns the bool value for the index. Returns false if index is out of bound.
@@ -472,12 +380,9 @@
 /**
  * @brief Returns the value for the provided index.
  *
-<<<<<<< HEAD
-=======
  * Can be used for array list with element type CELIX_ARRAY_LIST_ELEMENT_TYPE_VERSION,
  * or CELIX_ARRAY_LIST_ELEMENT_TYPE_UNDEFINED.
  *
->>>>>>> d46d9838
  * @param list The array list.
  * @param index The entry index to return.
  * @return Returns the version value for the index. Returns NULL if index is out of bound.
@@ -497,7 +402,7 @@
 
 /**
  * @brief Returns the entry for the provided index.
- * 
+ *
  * @param list The array list.
  * @param index The entry index to return.
  * @return Returns the entry for the index. Returns NULL if index is out of bound.
@@ -507,38 +412,19 @@
 /**
  * @brief add pointer entry to the back of the array list.
  *
-<<<<<<< HEAD
- * @param list The array list.
- * @param value The pointer value to add to the array list.
+ * Can be used for array list with element type CELIX_ARRAY_LIST_ELEMENT_TYPE_POINTER or
+ * CELIX_ARRAY_LIST_ELEMENT_TYPE_UNDEFINED.
+ *
+ * @param list The array list.
+ * @param value The pointer value to add to the array list. Cannot be NULL.
  * @return CELIX_SUCCESS if the value is added, CELIX_ENOMEM if the array list is out of memory.
  */
 CELIX_UTILS_EXPORT
-celix_status_t celix_arrayList_add(celix_array_list_t *list, void* value);
-
-/**
- * @brief add pointer entry to the back of the array list.
- *
- * @param list The array list.
- * @param value The int value to add to the array list.
-=======
- * Can be used for array list with element type CELIX_ARRAY_LIST_ELEMENT_TYPE_POINTER or
- * CELIX_ARRAY_LIST_ELEMENT_TYPE_UNDEFINED.
- *
- * @param list The array list.
- * @param value The pointer value to add to the array list. Cannot be NULL.
->>>>>>> d46d9838
- * @return CELIX_SUCCESS if the value is added, CELIX_ENOMEM if the array list is out of memory.
- */
-CELIX_UTILS_EXPORT
 celix_status_t celix_arrayList_add(celix_array_list_t* list, void* value);
 
 /**
  * @brief Add a string entry to the back of the array list.
  *
-<<<<<<< HEAD
- * @param list The array list.
- * @param value The long value to add to the array list.
-=======
  * Can be used for array list with element type CELIX_ARRAY_LIST_ELEMENT_TYPE_STRING
  * or CELIX_ARRAY_LIST_ELEMENT_TYPE_UNDEFINED.
  *
@@ -548,7 +434,6 @@
  *
  * @param list The array list.
  * @param value The string value to add to the array list. Cannot be NULL.
->>>>>>> d46d9838
  * @return CELIX_SUCCESS if the value is added, CELIX_ENOMEM if the array list is out of memory.
  */
 CELIX_UTILS_EXPORT
@@ -557,11 +442,6 @@
 /**
  * @brief Add a string entry to the back of a string array list.
  *
-<<<<<<< HEAD
- * @param list The array list.
- * @param value The unsigned int value to add to the array list.
- * @return CELIX_SUCCESS if the value is added, CELIX_ENOMEM if the array list is out of memory.
-=======
  * The string will not be copied and the array list will take ownership of the string.
  *
  * Can only be used for array list with element type CELIX_ARRAY_LIST_ELEMENT_TYPE_STRING.
@@ -570,7 +450,6 @@
  * @param value The string value to add to the array list. Cannot be NULL.
  * @return CELIX_SUCCESS if the value is added, CELIX_ENOMEM if the array list is out of memory. If an error is returned
  * the provided value is not added to the array list, but the value will be freed using free.
->>>>>>> d46d9838
  */
 CELIX_UTILS_EXPORT
 celix_status_t celix_arrayList_assignString(celix_array_list_t* list, char* value);
@@ -578,16 +457,11 @@
 /**
  * @brief add pointer entry to the back of the array list.
  *
-<<<<<<< HEAD
- * @param list The array list.
- * @param value The unsigned long value to add to the array list.
-=======
  * Can be used for array list with element type CELIX_ARRAY_LIST_ELEMENT_TYPE_LONG or
  * CELIX_ARRAY_LIST_ELEMENT_TYPE_UNDEFINED.
  *
  * @param list The array list.
  * @param value The long value to add to the array list.
->>>>>>> d46d9838
  * @return CELIX_SUCCESS if the value is added, CELIX_ENOMEM if the array list is out of memory.
  */
 CELIX_UTILS_EXPORT
@@ -596,16 +470,11 @@
 /**
  * @brief add pointer entry to the back of the array list.
  *
-<<<<<<< HEAD
- * @param list The array list.
- * @param value The float value to add to the array list.
-=======
  * Can be used for array list with element type CELIX_ARRAY_LIST_ELEMENT_TYPE_DOUBLE or
  * CELIX_ARRAY_LIST_ELEMENT_TYPE_UNDEFINED.
  *
  * @param list The array list.
  * @param value The double value to add to the array list.
->>>>>>> d46d9838
  * @return CELIX_SUCCESS if the value is added, CELIX_ENOMEM if the array list is out of memory.
  */
 CELIX_UTILS_EXPORT
@@ -614,16 +483,11 @@
 /**
  * @brief add pointer entry to the back of the array list.
  *
-<<<<<<< HEAD
- * @param list The array list.
- * @param value The double value to add to the array list.
-=======
  * Can be used for array list with element type CELIX_ARRAY_LIST_ELEMENT_TYPE_BOOL or
  * CELIX_ARRAY_LIST_ELEMENT_TYPE_UNDEFINED.
  *
  * @param list The array list.
  * @param value The bool value to add to the array list.
->>>>>>> d46d9838
  * @return CELIX_SUCCESS if the value is added, CELIX_ENOMEM if the array list is out of memory.
  */
 CELIX_UTILS_EXPORT
@@ -632,10 +496,6 @@
 /**
  * @brief Add a version entry to the back of the version array list.
  *
-<<<<<<< HEAD
- * @param list The array list.
- * @param value The bool value to add to the array list.
-=======
  * Can be used for array list with element type CELIX_ARRAY_LIST_ELEMENT_TYPE_VERSION,
  * or CELIX_ARRAY_LIST_ELEMENT_TYPE_UNDEFINED.
  *
@@ -645,7 +505,6 @@
  *
  * @param list The array list.
  * @param value The version value to add to the array list. Cannot be NULL.
->>>>>>> d46d9838
  * @return CELIX_SUCCESS if the value is added, CELIX_ENOMEM if the array list is out of memory.
  */
 CELIX_UTILS_EXPORT
@@ -654,11 +513,6 @@
 /**
  * @brief Add a version entry to the back of a version array list.
  *
-<<<<<<< HEAD
- * @param list The array list.
- * @param value The size_t value to add to the array list.
- * @return CELIX_SUCCESS if the value is added, CELIX_ENOMEM if the array list is out of memory.
-=======
  * Can be used for array list with element type CELIX_ARRAY_LIST_ELEMENT_TYPE_VERSION.
  * The version will not be copied and the array list will take ownership of the version.
  *
@@ -667,7 +521,6 @@
  * @param value The version value to add to the array list. Cannot be NULL.
  * @return CELIX_SUCCESS if the value is added, CELIX_ENOMEM if the array list is out of memory. If an error is
  * returned, the provided value is not added to the array list, but the value will be freed using celix_version_destroy.
->>>>>>> d46d9838
  */
 CELIX_UTILS_EXPORT
 celix_status_t celix_arrayList_assignVersion(celix_array_list_t* list, celix_version_t* value);
@@ -796,6 +649,15 @@
  */
 CELIX_UTILS_EXPORT
 void celix_arrayList_removeVersion(celix_array_list_t* list, const celix_version_t* value);
+
+/**
+ * @brief Remove the first size entry from array list which matches the provided value.
+ *
+ * The equals callback provided when the array list was created will be used to find the entry.
+ * If there was no equals callback provided a direct memory compare will be done.
+ */
+CELIX_UTILS_EXPORT
+void celix_arrayList_removeString(celix_array_list_t *list, const char* value);
 
 /**
  * @brief Sort the array list using the provided sort function.
@@ -831,18 +693,6 @@
 bool celix_arrayList_equals(const celix_array_list_t* listA, const celix_array_list_t* listB);
 
 /**
-<<<<<<< HEAD
- * @brief Remove the first size entry from array list which matches the provided value.
- *
- * The equals callback provided when the array list was created will be used to find the entry.
- * If there was no equals callback provided a direct memory compare will be done.
- */
-CELIX_UTILS_EXPORT
-void celix_arrayList_removeString(celix_array_list_t *list, const char* value);
-
-/**
- * @brief Sort the array list using the provided sort function.
-=======
  * @Brief Copy the array list to a new array list.
  *
  * The new array list will have the same element type and the same callbacks as the original array list.
@@ -854,7 +704,6 @@
  * @param[in] list The array list to copy.
  * @return A new array list with the same element type and values as the original array list or NULL if the original
  * array list is NULL or out of memory.
->>>>>>> d46d9838
  */
 CELIX_UTILS_EXPORT
 celix_array_list_t* celix_arrayList_copy(const celix_array_list_t* list);
