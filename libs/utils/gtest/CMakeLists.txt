--- conflicted
+++ resolved
@@ -30,28 +30,18 @@
         src/HashMapTestSuite.cc
         src/ArrayListTestSuite.cc
         src/FileUtilsTestSuite.cc
-<<<<<<< HEAD
-        src/PropertiesTestSuite.cc
-        src/VersionTestSuite.cc
-        src/CxxVersionTestSuite.cc
-=======
         src/FilterTestSuite.cc
         src/CelixUtilsTestSuite.cc
         src/ConvertUtilsTestSuite.cc
         src/ErrTestSuite.cc
         src/ThreadsTestSuite.cc
         src/CelixErrnoTestSuite.cc
->>>>>>> 63a008d8
         ${CELIX_UTIL_TEST_SOURCES_FOR_CXX_HEADERS}
 )
 
 target_link_libraries(test_utils PRIVATE utils_cut GTest::gtest GTest::gtest_main libzip::libzip)
 target_include_directories(test_utils PRIVATE ../src) #for version_private (needs refactoring of test)
 celix_deprecated_utils_headers(test_utils)
-
-####### Configure properties file for testing #########################################################################
-configure_file(resources/properties.txt ${CMAKE_CURRENT_BINARY_DIR}/resources-test/properties.txt COPYONLY)
-
 
 ####### generating zip file used for testing ##########################################################################
 file(GENERATE OUTPUT "${CMAKE_CURRENT_BINARY_DIR}/zip_content/top.properties" CONTENT "level=1\n")
