# Licensed to the Apache Software Foundation (ASF) under one
# or more contributor license agreements.  See the NOTICE file
# distributed with this work for additional information
# regarding copyright ownership.  The ASF licenses this file
# to you under the Apache License, Version 2.0 (the
# "License"); you may not use this file except in compliance
# with the License.  You may obtain a copy of the License at
#
#   http://www.apache.org/licenses/LICENSE-2.0
#
# Unless required by applicable law or agreed to in writing,
# software distributed under the License is distributed on an
# "AS IS" BASIS, WITHOUT WARRANTIES OR CONDITIONS OF ANY
# KIND, either express or implied.  See the License for the
# specific language governing permissions and limitations
# under the License.


add_executable(test_utils
        src/LogUtilsTestSuite.cc
        src/VersionRangeTestSuite.cc
        src/TimeUtilsTestSuite.cc
<<<<<<< HEAD
        src/HashmapTestSuite.cc
=======
        src/FileUtilsTestSuite.cc
>>>>>>> 71fac234
)

target_link_libraries(test_utils PRIVATE Celix::utils GTest::gtest GTest::gtest_main)
target_include_directories(test_utils PRIVATE ../src) #for version_private (needs refactoring of test)

####### generating zip file used for testing ##########################################################################
file(GENERATE OUTPUT "${CMAKE_CURRENT_BINARY_DIR}/zip_content/top.properties" CONTENT "level=1\n")
file(GENERATE OUTPUT "${CMAKE_CURRENT_BINARY_DIR}/zip_content/subdir/sub.properties" CONTENT "level=2\n")
set(TEST_ZIP_FILE "${CMAKE_CURRENT_BINARY_DIR}/test.zip")
if(ZIP_COMMAND)
    add_custom_command(OUTPUT ${TEST_ZIP_FILE}
        COMMAND ${ZIP_COMMAND} -rq ${TEST_ZIP_FILE} *
        COMMENT "Creating ${TEST_ZIP_FILE} for testing"
        DEPENDS ${CMAKE_CURRENT_BINARY_DIR}/zip_content/top.properties ${CMAKE_CURRENT_BINARY_DIR}/zip_content/subdir/sub.properties
        WORKING_DIRECTORY ${CMAKE_CURRENT_BINARY_DIR}/zip_content
    )
else()
    add_custom_command(OUTPUT ${TEST_ZIP_FILE}
        COMMAND ${JAR_COMMAND} -cf ${TEST_ZIP_FILE} -C ${CMAKE_CURRENT_BINARY_DIR}/zip_content .
        COMMENT "Creating ${TEST_ZIP_FILE} for testing"
        DEPENDS ${CMAKE_CURRENT_BINARY_DIR}/zip_content/top.properties ${CMAKE_CURRENT_BINARY_DIR}/zip_content/subdir/sub.properties
        WORKING_DIRECTORY ${CMAKE_CURRENT_BINARY_DIR}
    )
endif()
add_custom_target(test_utils_resources DEPENDS ${TEST_ZIP_FILE})
add_dependencies(test_utils test_utils_resources)
target_compile_definitions(test_utils PRIVATE -DTEST_ZIP_LOCATION=\"${TEST_ZIP_FILE}\")
target_compile_definitions(test_utils PRIVATE -DTEST_A_FILE_LOCATION=\"${CMAKE_CURRENT_SOURCE_DIR}/CMakeLists.txt\")
target_compile_definitions(test_utils PRIVATE -DTEST_A_DIR_LOCATION=\"${CMAKE_CURRENT_SOURCE_DIR}\")

####### linkig zip against test executable to text extract zip from data ###############################################
if (UNIX AND NOT APPLE)
    target_link_libraries(test_utils PRIVATE -Wl,--format=binary -Wl,"test.zip" -Wl,--format=default)
else ()
    target_link_libraries(test_utils PRIVATE -Wl,-sectcreate -Wl,resources -Wl,test_zip -Wl,${TEST_ZIP_FILE})
endif ()

add_test(NAME test_utils COMMAND test_utils)
setup_target_for_coverage(test_utils SCAN_DIR ..)
<|MERGE_RESOLUTION|>--- conflicted
+++ resolved
@@ -20,11 +20,8 @@
         src/LogUtilsTestSuite.cc
         src/VersionRangeTestSuite.cc
         src/TimeUtilsTestSuite.cc
-<<<<<<< HEAD
         src/HashmapTestSuite.cc
-=======
         src/FileUtilsTestSuite.cc
->>>>>>> 71fac234
 )
 
 target_link_libraries(test_utils PRIVATE Celix::utils GTest::gtest GTest::gtest_main)
