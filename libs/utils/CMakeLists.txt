--- conflicted
+++ resolved
@@ -154,23 +154,6 @@
             target_include_directories(ip_utils_test PRIVATE include_deprecated)
             target_link_libraries(ip_utils_test CppUTest  utils_cut pthread)
 
-<<<<<<< HEAD
-=======
-            add_executable(version_test private/test/version_test.cpp)
-            target_include_directories(version_test PRIVATE include_deprecated)
-            target_link_libraries(version_test CppUTest utils_cut pthread)
-
-
-            if (EI_TESTS)
-                add_executable(version_ei_test private/test/version_ei_test.cc)
-                target_include_directories(version_ei_test PRIVATE include_deprecated)
-                target_link_libraries(version_ei_test CppUTest utils_cut Celix::malloc_ei Celix::utils_ei pthread)
-                add_test(NAME version_ei_test COMMAND version_ei_test)
-            endif ()
-
-            configure_file(private/resources-test/properties.txt ${CMAKE_CURRENT_BINARY_DIR}/resources-test/properties.txt COPYONLY)
-
->>>>>>> fedbff5e
             add_test(NAME run_array_list_test COMMAND array_list_test)
             add_test(NAME run_hash_map_test COMMAND hash_map_test)
             add_test(NAME run_linked_list_test COMMAND linked_list_test)
