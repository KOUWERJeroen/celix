/*
 * Licensed to the Apache Software Foundation (ASF) under one
 * or more contributor license agreements.  See the NOTICE file
 * distributed with this work for additional information
 * regarding copyright ownership.  The ASF licenses this file
 * to you under the Apache License, Version 2.0 (the
 * "License"); you may not use this file except in compliance
 * with the License.  You may obtain a copy of the License at
 *
 *   http://www.apache.org/licenses/LICENSE-2.0
 *
 * Unless required by applicable law or agreed to in writing,
 * software distributed under the License is distributed on an
 * "AS IS" BASIS, WITHOUT WARRANTIES OR CONDITIONS OF ANY
 *  KIND, either express or implied.  See the License for the
 * specific language governing permissions and limitations
 * under the License.
 */

#include <stdio.h>
#include <stdlib.h>
#include <unistd.h>

#include <arpa/inet.h>
#include <netdb.h>
#include <ifaddrs.h>
#include <string.h>
#include <uuid/uuid.h>
#include <curl/curl.h>
#include <limits.h>
#include <net/if.h>

#include <jansson.h>
#include "json_serializer.h"
#include "utils.h"
#include "celix_utils.h"

#include "import_registration_dfi.h"
#include "export_registration_dfi.h"
#include "remote_service_admin_dfi.h"
#include "json_rpc.h"

#include "remote_constants.h"
#include "celix_constants.h"
#include "civetweb.h"

#include "remote_service_admin_dfi_constants.h"
#include "celix_bundle_context.h"

// defines how often the webserver is restarted (with an increased port number)
#define MAX_NUMBER_OF_RESTARTS 5


#define RSA_LOG_ERROR(admin, msg, ...) \
    celix_logHelper_log((admin)->loghelper, CELIX_LOG_LEVEL_ERROR, (msg),  ##__VA_ARGS__)

#define RSA_LOG_WARNING(admin, msg, ...) \
    celix_logHelper_log((admin)->loghelper, CELIX_LOG_LEVEL_ERROR, (msg),  ##__VA_ARGS__)

#define RSA_LOG_DEBUG(admin, msg, ...) \
    celix_logHelper_log((admin)->loghelper, CELIX_LOG_LEVEL_ERROR, (msg),  ##__VA_ARGS__)


/**
 * If set to true the rsa will create a thread to handle stopping of service export.
 *
 * This stop thread can be removed when the branch feature/async_svc_registration is merged and
 * celix_bundleContext_stopTrackerAsync is available.
 *
 */
#define CELIX_RSA_USE_STOP_EXPORT_THREAD true


struct remote_service_admin {
    celix_bundle_context_t *context;
    celix_log_helper_t *loghelper;

    celix_thread_rwlock_t exportedServicesLock;
    hash_map_pt exportedServices;

    //NOTE stopExportsMutex, stopExports, stopExportsActive, stopExportsCond and stopExportsThread are only used if CELIX_RSA_USE_STOP_EXPORT_THREAD is set to true
    celix_thread_mutex_t stopExportsMutex;
    celix_array_list_t *stopExports;
    bool stopExportsActive;
    celix_thread_cond_t stopExportsCond;
    celix_thread_t stopExportsThread;

    celix_thread_mutex_t importedServicesLock;
    array_list_pt importedServices;

    char *port;
    char *ip;
    char *discoveryInterface;

    struct mg_context *ctx;

    FILE *logFile;

    bool curlShareEnabled;
    void *curlShare;
    pthread_mutex_t curlMutexConnect;
    pthread_mutex_t curlMutexCookie;
    pthread_mutex_t curlMutexDns;
};

struct celix_post_data {
    const char *readptr;
    size_t size;
    size_t read;
};

struct celix_get_data_reply {
    FILE* stream;
    char* buf;
    size_t size;
};

#define OSGI_RSA_REMOTE_PROXY_FACTORY   "remote_proxy_factory"
#define OSGI_RSA_REMOTE_PROXY_TIMEOUT   "remote_proxy_timeout"

static const char *data_response_headers =
        "HTTP/1.1 200 OK\r\n"
                "Cache: no-cache\r\n"
                "Content-Type: application/json\r\n"
                "\r\n";

static const char *no_content_response_headers =
        "HTTP/1.1 204 OK\r\n";

static const unsigned int DEFAULT_TIMEOUT = 0;

static int remoteServiceAdmin_callback(struct mg_connection *conn);
static celix_status_t remoteServiceAdmin_createEndpointDescription(remote_service_admin_t *admin, service_reference_pt reference, celix_properties_t *props, char *interface, endpoint_description_t **description);
static celix_status_t remoteServiceAdmin_send(void *handle, endpoint_description_t *endpointDescription, char *request, celix_properties_t *metadata, char **reply, int* replyStatus);
static celix_status_t remoteServiceAdmin_getIpAddress(char* interface, char** ip);
static char* remoteServiceAdmin_getIFNameForIP(const char *ip);
static size_t remoteServiceAdmin_readCallback(void *ptr, size_t size, size_t nmemb, void *userp);
static size_t remoteServiceAdmin_write(void *contents, size_t size, size_t nmemb, void *userp);
static void remoteServiceAdmin_setupStopExportsThread(remote_service_admin_t* admin);
static void remoteServiceAdmin_teardownStopExportsThread(remote_service_admin_t* admin);

static void remoteServiceAdmin_curlshare_lock(CURL *handle, curl_lock_data data, curl_lock_access laccess, void *userptr)
{
    (void)handle;
    (void)data;
    (void)laccess;
    remote_service_admin_t *rsa = userptr;
    switch(data) {
        case CURL_LOCK_DATA_CONNECT:
            pthread_mutex_lock(&rsa->curlMutexConnect);
            break;
        case CURL_LOCK_DATA_COOKIE:
            pthread_mutex_lock(&rsa->curlMutexCookie);
            break;
        case CURL_LOCK_DATA_DNS:
            pthread_mutex_lock(&rsa->curlMutexDns);
            break;
        default:
            break;
    }
}

static void remoteServiceAdmin_curlshare_unlock(CURL *handle, curl_lock_data data, void *userptr)
{
    (void)handle;
    (void)data;
    remote_service_admin_t *rsa = userptr;
    switch(data) {
        case CURL_LOCK_DATA_CONNECT:
            pthread_mutex_unlock(&rsa->curlMutexConnect);
            break;
        case CURL_LOCK_DATA_COOKIE:
            pthread_mutex_unlock(&rsa->curlMutexCookie);
            break;
        case CURL_LOCK_DATA_DNS:
            pthread_mutex_unlock(&rsa->curlMutexDns);
            break;
        default:
            break;
    }
}

celix_status_t remoteServiceAdmin_create(celix_bundle_context_t *context, remote_service_admin_t **admin) {
    celix_status_t status = CELIX_SUCCESS;

    *admin = calloc(1, sizeof(**admin));

    if (!*admin) {
        status = CELIX_ENOMEM;
    } else {
        (*admin)->context = context;
        (*admin)->exportedServices = hashMap_create(NULL, NULL, NULL, NULL);
         arrayList_create(&(*admin)->importedServices);

         celixThreadRwlock_create(&(*admin)->exportedServicesLock, NULL);
         celixThreadMutex_create(&(*admin)->importedServicesLock, NULL);

        (*admin)->loghelper = celix_logHelper_create(context, "celix_rsa_admin");

        long port = celix_bundleContext_getPropertyAsLong(context, RSA_PORT_KEY, RSA_PORT_DEFAULT);
        const char *ip = celix_bundleContext_getProperty(context, RSA_IP_KEY, RSA_IP_DEFAULT);
        const char *interface = celix_bundleContext_getProperty(context, RSA_INTERFACE_KEY, NULL);
        (*admin)->curlShareEnabled = celix_bundleContext_getPropertyAsBool(context, RSA_DFI_USE_CURL_SHARE_HANDLE, RSA_DFI_USE_CURL_SHARE_HANDLE_DEFAULT);

        const char *networkInterfaces = celix_bundleContext_getProperty(context, CELIX_RSA_NETWORK_INTERFACES, NULL);
        char *interfacesCopy = NULL;
        if (networkInterfaces != NULL) {
            interfacesCopy = celix_utils_strdup(networkInterfaces);
            const char delimiter[2] = ",";
            char *savePtr;
            //TODO Supports multiple network interfaces
            interface = strtok_r(interfacesCopy, delimiter, &savePtr);
        }

        char *discoveryInterface = NULL;
        char *detectedIp = NULL;
        if ((interface != NULL) && (remoteServiceAdmin_getIpAddress((char*)interface, &detectedIp) != CELIX_SUCCESS)) {
            celix_logHelper_log((*admin)->loghelper, CELIX_LOG_LEVEL_WARNING, "RSA: Could not retrieve IP address for interface %s", interface);
        }
        if (detectedIp != NULL) {
            ip = detectedIp;
            discoveryInterface = celix_utils_strdup(interface);
        } else {
            discoveryInterface = remoteServiceAdmin_getIFNameForIP(ip);
        }

        if (interfacesCopy != NULL) {
            free(interfacesCopy);
        }

        if (ip != NULL) {
            celix_logHelper_log((*admin)->loghelper, CELIX_LOG_LEVEL_DEBUG, "RSA: Using %s for service annunciation", ip);
            (*admin)->ip = strdup(ip);
        }

        if (detectedIp != NULL) {
            free(detectedIp);
        }

        (*admin)->curlShare = curl_share_init();
        curl_share_setopt((*admin)->curlShare, CURLSHOPT_SHARE, CURL_LOCK_DATA_CONNECT);
        curl_share_setopt((*admin)->curlShare, CURLSHOPT_SHARE, CURL_LOCK_DATA_COOKIE);
        curl_share_setopt((*admin)->curlShare, CURLSHOPT_SHARE, CURL_LOCK_DATA_DNS);
        curl_share_setopt((*admin)->curlShare, CURLSHOPT_USERDATA, *admin);

        curl_share_setopt((*admin)->curlShare, CURLSHOPT_LOCKFUNC, remoteServiceAdmin_curlshare_lock);
        curl_share_setopt((*admin)->curlShare, CURLSHOPT_UNLOCKFUNC, remoteServiceAdmin_curlshare_unlock);

        if(status == CELIX_SUCCESS && pthread_mutex_init(&(*admin)->curlMutexConnect, NULL) != 0) {
            fprintf(stderr, "Could not initialize mutex connect\n");
            status = EPERM;
        }

        if(status == CELIX_SUCCESS && pthread_mutex_init(&(*admin)->curlMutexCookie, NULL) != 0) {
            fprintf(stderr, "Could not initialize mutex cookie\n");
            status = EPERM;
        }

        if(status == CELIX_SUCCESS && pthread_mutex_init(&(*admin)->curlMutexDns, NULL) != 0) {
            fprintf(stderr, "Could not initialize mutex dns\n");
            status = EPERM;
        }

        remoteServiceAdmin_setupStopExportsThread(*admin);

        // Prepare callbacks structure. We have only one callback, the rest are NULL.
        struct mg_callbacks callbacks;
        memset(&callbacks, 0, sizeof(callbacks));
        callbacks.begin_request = remoteServiceAdmin_callback;

        char newPort[10];
        snprintf(newPort, 10, "%li", port);

        unsigned int port_counter = 0;
        bool bindToAllInterfaces = celix_bundleContext_getPropertyAsBool(context, CELIX_RSA_BIND_ON_ALL_INTERFACES, CELIX_RSA_BIND_ON_ALL_INTERFACES_DEFAULT);
        do {
            char *listeningPorts = NULL;
            if (bindToAllInterfaces) {
                asprintf(&listeningPorts,"0.0.0.0:%s", newPort);
            } else {
                asprintf(&listeningPorts,"%s:%s", (*admin)->ip, newPort);
            }

            const char *options[] = { "listening_ports", listeningPorts, "num_threads", "5", NULL};

            (*admin)->ctx = mg_start(&callbacks, (*admin), options);

            if ((*admin)->ctx != NULL) {
                celix_logHelper_log((*admin)->loghelper, CELIX_LOG_LEVEL_INFO, "RSA: Start webserver: %s", listeningPorts);
                (*admin)->port = strdup(newPort);

            } else {
                celix_logHelper_log((*admin)->loghelper, CELIX_LOG_LEVEL_ERROR, "Error while starting rsa server on port %s - retrying on port %li...", newPort, port + port_counter);
                snprintf(newPort, 10,  "%li", port + port_counter++);
            }

            free(listeningPorts);

        } while (((*admin)->ctx == NULL) && (port_counter < MAX_NUMBER_OF_RESTARTS));

        if (bindToAllInterfaces) {
            free(discoveryInterface);
            (*admin)->discoveryInterface = celix_utils_strdup("all");//announce service to all network interface
        } else {
            (*admin)->discoveryInterface = discoveryInterface;
        }
    }

    bool logCalls = celix_bundleContext_getPropertyAsBool(context, RSA_LOG_CALLS_KEY, RSA_LOG_CALLS_DEFAULT);
    if (logCalls) {
        const char *f = celix_bundleContext_getProperty(context, RSA_LOG_CALLS_FILE_KEY, RSA_LOG_CALLS_FILE_DEFAULT);
        if (strncmp(f, "stdout", strlen("stdout")) == 0) {
            (*admin)->logFile = stdout;
        } else {
            (*admin)->logFile = fopen(f, "w");
            if ( (*admin)->logFile == NULL) {
                celix_logHelper_log((*admin)->loghelper, CELIX_LOG_LEVEL_WARNING, "Error opening file '%s' for logging calls. %s", f, strerror(errno));
            }
        }
    }

    return status;
}


celix_status_t remoteServiceAdmin_destroy(remote_service_admin_t **admin) {
    celix_status_t status = CELIX_SUCCESS;

    celix_bundleContext_waitForEvents((*admin)->context);

    if ( (*admin)->logFile != NULL && (*admin)->logFile != stdout) {
        fclose((*admin)->logFile);
    }
    free((*admin)->discoveryInterface);
    free((*admin)->ip);
    free((*admin)->port);
    curl_share_cleanup((*admin)->curlShare);
    pthread_mutex_destroy(&(*admin)->curlMutexConnect);
    pthread_mutex_destroy(&(*admin)->curlMutexCookie);
    pthread_mutex_destroy(&(*admin)->curlMutexDns);
    free(*admin);

    *admin = NULL;

    return status;
}

void* remoteServiceAdmin_stopExportsThread(void *data) {
    remote_service_admin_t* admin = data;
    bool active = true;

    while (active) {
        celixThreadMutex_lock(&admin->stopExportsMutex);
        if (admin->stopExportsActive && celix_arrayList_size(admin->stopExports) == 0) {
            celixThreadCondition_timedwaitRelative(&admin->stopExportsCond, &admin->stopExportsMutex, 1, 0);
        }
        for (int i = 0; i < celix_arrayList_size(admin->stopExports); ++i) {
            export_registration_t *export = celix_arrayList_get(admin->stopExports, i);
            exportRegistration_destroy(export);
        }
        celix_arrayList_clear(admin->stopExports);
        active = admin->stopExportsActive;
        celixThreadMutex_unlock(&admin->stopExportsMutex);
    }

    return NULL;
}

static void remoteServiceAdmin_setupStopExportsThread(remote_service_admin_t* admin) {
    if (CELIX_RSA_USE_STOP_EXPORT_THREAD) {
        //setup exports stop thread
        celixThreadMutex_create(&admin->stopExportsMutex, NULL);
        admin->stopExports = celix_arrayList_create();
        celixThreadCondition_init(&admin->stopExportsCond, NULL);
        admin->stopExportsActive = true;
        celixThread_create(&admin->stopExportsThread, NULL, remoteServiceAdmin_stopExportsThread, admin);
    }
}

static void remoteServiceAdmin_teardownStopExportsThread(remote_service_admin_t* admin) {
    if (CELIX_RSA_USE_STOP_EXPORT_THREAD) {
        celixThreadMutex_lock(&admin->stopExportsMutex);
        admin->stopExportsActive = false;
        celixThreadCondition_broadcast(&admin->stopExportsCond);
        celixThreadMutex_unlock(&admin->stopExportsMutex);
        celixThread_join(admin->stopExportsThread, NULL);
        celix_arrayList_destroy(admin->stopExports);
        celixThreadMutex_destroy(&admin->stopExportsMutex);
        celixThreadCondition_destroy(&admin->stopExportsCond);
    }
}

static void remoteServiceAdmin_stopExport(remote_service_admin_t *admin, export_registration_t* export) {
    if (export != NULL) {
        if (CELIX_RSA_USE_STOP_EXPORT_THREAD) {
            celixThreadMutex_lock(&admin->stopExportsMutex);
            exportRegistration_setActive(export, false);
            celix_arrayList_add(admin->stopExports, export);
            celixThreadCondition_broadcast(&admin->stopExportsCond);
            celixThreadMutex_unlock(&admin->stopExportsMutex);
        } else {
            exportRegistration_waitTillNotUsed(export);
            exportRegistration_destroy(export);
        }
    }
}

celix_status_t remoteServiceAdmin_stop(remote_service_admin_t *admin) {
    celix_status_t status = CELIX_SUCCESS;

    celixThreadRwlock_writeLock(&admin->exportedServicesLock);

    hash_map_iterator_pt iter = hashMapIterator_create(admin->exportedServices);
    while (hashMapIterator_hasNext(iter)) {
        celix_array_list_t *exports = hashMapIterator_nextValue(iter);
        int i;
        for (i = 0; i < celix_arrayList_size(exports); i++) {
            export_registration_t *export = celix_arrayList_get(exports, i);
            remoteServiceAdmin_stopExport(admin, export);
        }
        celix_arrayList_destroy(exports);
    }
    hashMapIterator_destroy(iter);
    celixThreadRwlock_unlock(&admin->exportedServicesLock);

    remoteServiceAdmin_teardownStopExportsThread(admin);

    celixThreadMutex_lock(&admin->importedServicesLock);
    int i;
    int size = arrayList_size(admin->importedServices);
    for (i = 0; i < size ; i += 1) {
        import_registration_t *import = arrayList_get(admin->importedServices, i);
        if (import != NULL) {
            importRegistration_destroy(import);
        }
    }
    celixThreadMutex_unlock(&admin->importedServicesLock);

    if (admin->ctx != NULL) {
        celix_logHelper_log(admin->loghelper, CELIX_LOG_LEVEL_INFO, "RSA: Stopping webserver...");
        mg_stop(admin->ctx);
        admin->ctx = NULL;
    }

    hashMap_destroy(admin->exportedServices, false, false);
    arrayList_destroy(admin->importedServices);

    celix_logHelper_destroy(admin->loghelper);

    return status;
}

/**
 * Request: http://host:port/services/{service}/{request}
 */
//void *remoteServiceAdmin_callback(enum mg_event event, struct mg_connection *conn, const struct mg_request_info *request_info) {

celix_status_t importRegistration_getFactory(import_registration_t *import, service_factory_pt *factory);

static int remoteServiceAdmin_callback(struct mg_connection *conn) {
    int result = 1; // zero means: let civetweb handle it further, any non-zero value means it is handled by us...
    export_registration_t *export = NULL;
    celix_properties_t *metadata = NULL;

    const struct mg_request_info *request_info = mg_get_request_info(conn);
    if (request_info->request_uri != NULL) {
        remote_service_admin_t *rsa = request_info->user_data;


        if (strncmp(request_info->request_uri, "/service/", 9) == 0 && strcmp("POST", request_info->request_method) == 0) {

            // uri = /services/myservice/call
            const char *uri = request_info->request_uri;
            // rest = myservice/call

            const char *rest = uri+9;
            char *interfaceStart = strchr(rest, '/');
            int pos = interfaceStart - rest;
            char service[pos+1];
            strncpy(service, rest, pos);
            service[pos] = '\0';
            unsigned long serviceId = strtoul(service,NULL,10);

            for (int i = 0; i < request_info->num_headers; i++) {
                struct mg_header header = request_info->http_headers[i];
                if (strncmp(header.name, "X-RSA-Metadata-", 15) == 0) {
                    if (metadata == NULL) {
                        metadata = celix_properties_create();
                    }
                    celix_properties_set(metadata, header.name + 15, header.value);
                }
            }

            celixThreadRwlock_readLock(&rsa->exportedServicesLock);

            //find endpoint
            hash_map_iterator_pt iter = hashMapIterator_create(rsa->exportedServices);
            while (hashMapIterator_hasNext(iter)) {
                hash_map_entry_pt entry = hashMapIterator_nextEntry(iter);
                celix_array_list_t *exports = hashMapEntry_getValue(entry);
                int expIt = 0;
                for (expIt = 0; expIt < celix_arrayList_size(exports); expIt++) {
                    export_registration_t *check = celix_arrayList_get(exports, expIt);
                    export_reference_t * ref = NULL;
                    exportRegistration_getExportReference(check, &ref);
                    endpoint_description_t * checkEndpoint = NULL;
                    exportReference_getExportedEndpoint(ref, &checkEndpoint);
                    if (serviceId == checkEndpoint->serviceId) {
                        export = check;
                        free(ref);
                        break;
                    }
                    free(ref);
                }
            }
            hashMapIterator_destroy(iter);

            if (export != NULL) {
                exportRegistration_increaseUsage(export);
            } else {
                result = 0;
                RSA_LOG_WARNING(rsa, "No export registration found for service id %lu", serviceId);
            }
            celixThreadRwlock_unlock(&rsa->exportedServicesLock);
        }


        if (export != NULL) {
            uint64_t datalength = request_info->content_length;
            char* data = malloc(datalength + 1);
            mg_read(conn, data, datalength);
            data[datalength] = '\0';

            char *response = NULL;
            int responceLength = 0;
            int rc = exportRegistration_call(export, data, -1, &metadata, &response, &responceLength);
            if (rc != CELIX_SUCCESS) {
                RSA_LOG_ERROR(rsa, "Error trying to invoke remove service, got error %i\n", rc);
            }

            if (rc == CELIX_SUCCESS && response != NULL) {
                mg_write(conn, data_response_headers, strlen(data_response_headers));

                char *bufLoc = response;
                size_t bytesLeft = strlen(response);
                if (bytesLeft > INT_MAX) {
                    //NOTE arcording to civetweb mg_write, there is a limit on mg_write for INT_MAX.
                    RSA_LOG_WARNING(rsa, "nr of bytes to send for a remote call is > INT_MAX, this can lead to issues\n");
                }
                while (bytesLeft > 0) {
                    int send = mg_write(conn, bufLoc, strlen(bufLoc));
                    if (send > 0) {
                        bytesLeft -= send;
                        bufLoc += send;
                    } else {
                        RSA_LOG_ERROR(rsa, "Error sending response: %s", strerror(errno));
                        break;
                    }
                }

                free(response);
            } else {
                mg_write(conn, no_content_response_headers, strlen(no_content_response_headers));
            }
            result = 1;

            free(data);
            exportRegistration_decreaseUsage(export);
        }
    }

    //free metadata
    if(metadata != NULL) {
        celix_properties_destroy(metadata);
    }

    return result;
}

celix_status_t remoteServiceAdmin_exportService(remote_service_admin_t *admin, char *serviceId, celix_properties_t *properties, array_list_pt *registrationsOut) {
    celix_status_t status = CELIX_SUCCESS;

    bool export = false;
    const char *exportConfigs = celix_properties_get(properties, OSGI_RSA_SERVICE_EXPORTED_CONFIGS, RSA_DFI_CONFIGURATION_TYPE);
    if (exportConfigs != NULL) {
        // See if the EXPORT_CONFIGS matches this RSA. If so, try to export.

        char *ecCopy = strndup(exportConfigs, strlen(exportConfigs));
        const char delimiter[2] = ",";
        char *token, *savePtr;

        token = strtok_r(ecCopy, delimiter, &savePtr);
        while (token != NULL) {
            if (strncmp(celix_utils_trimInPlace(token), RSA_DFI_CONFIGURATION_TYPE, 1024) == 0) {
                export = true;
                break;
            }

            token = strtok_r(NULL, delimiter, &savePtr);
        }

        free(ecCopy);
    } else {
        export = true;
    }

    celix_array_list_t *registrations = NULL;
    if (export) {
        registrations = celix_arrayList_create();
        array_list_pt references = NULL;
        service_reference_pt reference = NULL;
        char filter[256];

        snprintf(filter, 256, "(%s=%s)", (char *) CELIX_FRAMEWORK_SERVICE_ID, serviceId);

        status = bundleContext_getServiceReferences(admin->context, NULL, filter, &references);

        celix_logHelper_log(admin->loghelper, CELIX_LOG_LEVEL_DEBUG, "RSA: exportService called for serviceId %s", serviceId);

        int i;
        int size = arrayList_size(references);
        for (i = 0; i < size; i += 1) {
            if (i == 0) {
                reference = arrayList_get(references, i);
            } else {
                bundleContext_ungetServiceReference(admin->context, arrayList_get(references, i));
            }
        }
        arrayList_destroy(references);

        if (reference == NULL) {
            celix_logHelper_log(admin->loghelper, CELIX_LOG_LEVEL_ERROR, "ERROR: expected a reference for service id %s.",
                          serviceId);
            status = CELIX_ILLEGAL_STATE;
        }

        const char *exports = NULL;
        const char *provided = NULL;
        if (status == CELIX_SUCCESS) {
            serviceReference_getProperty(reference, (char *) OSGI_RSA_SERVICE_EXPORTED_INTERFACES, &exports);
            serviceReference_getProperty(reference, (char *) CELIX_FRAMEWORK_SERVICE_NAME, &provided);

            if (exports == NULL || provided == NULL || strcmp(exports, provided) != 0) {
                celix_logHelper_log(admin->loghelper, CELIX_LOG_LEVEL_WARNING, "RSA: No Services to export.");
                status = CELIX_ILLEGAL_STATE;
            } else {
                celix_logHelper_log(admin->loghelper, CELIX_LOG_LEVEL_INFO, "RSA: Export service (%s)", provided);
            }
        }

        if (status == CELIX_SUCCESS) {
            const char *interface = provided;
            endpoint_description_t *endpoint = NULL;
            export_registration_t *registration = NULL;

            remoteServiceAdmin_createEndpointDescription(admin, reference, properties, (char *) interface, &endpoint);
            status = exportRegistration_create(admin->loghelper, reference, endpoint, admin->context, admin->logFile,
                                               &registration);
            if (status == CELIX_SUCCESS) {
                status = exportRegistration_start(registration);
                if (status == CELIX_SUCCESS) {
                    celix_arrayList_add(registrations, registration);
                }
            }
        }


        if (status == CELIX_SUCCESS && celix_arrayList_size(registrations) > 0) {
            celixThreadRwlock_writeLock(&admin->exportedServicesLock);
            hashMap_put(admin->exportedServices, reference, registrations);
            celixThreadRwlock_unlock(&admin->exportedServicesLock);
        } else {
            celix_arrayList_destroy(registrations);
            registrations = NULL;
        }
    }

    if (status == CELIX_SUCCESS) {
        //We return a empty list of registrations if Remote Service Admin does not recognize any of the configuration types.
    	celix_array_list_t *newRegistrations = celix_arrayList_create();
        if (registrations != NULL) {
            int regSize = celix_arrayList_size(registrations);
            for (int i = 0; i < regSize; ++i) {
                celix_arrayList_add(newRegistrations, celix_arrayList_get(registrations, i));
            }
        }
        *registrationsOut = newRegistrations;
    }

    return status;
}

celix_status_t remoteServiceAdmin_removeExportedService(remote_service_admin_t *admin, export_registration_t *registration) {
    celix_status_t status;

    celix_logHelper_log(admin->loghelper, CELIX_LOG_LEVEL_INFO, "RSA_DFI: Removing exported service");

    export_reference_t * ref = NULL;
    status = exportRegistration_getExportReference(registration, &ref);

    if (status == CELIX_SUCCESS && ref != NULL) {
        service_reference_pt servRef;
        celixThreadRwlock_writeLock(&admin->exportedServicesLock);
        exportReference_getExportedService(ref, &servRef);

        celix_array_list_t *exports = (celix_array_list_t *)hashMap_get(admin->exportedServices, servRef);
        if (exports != NULL) {
            celix_arrayList_remove(exports, registration);
            if (celix_arrayList_size(exports) == 0) {
                hashMap_remove(admin->exportedServices, servRef);
                celix_arrayList_destroy(exports);
            }
        }

        remoteServiceAdmin_stopExport(admin, registration);
        celixThreadRwlock_unlock(&admin->exportedServicesLock);

        free(ref);

    } else {
        celix_logHelper_log(admin->loghelper, CELIX_LOG_LEVEL_ERROR, "Cannot find reference for registration");
    }

    return status;
}

static celix_status_t remoteServiceAdmin_createEndpointDescription(remote_service_admin_t *admin, service_reference_pt reference, celix_properties_t *props, char *interface, endpoint_description_t **endpoint) {

    celix_status_t status = CELIX_SUCCESS;
    celix_properties_t *endpointProperties = celix_properties_create();

    unsigned int size = 0;
    char **keys;

    serviceReference_getPropertyKeys(reference, &keys, &size);
    for (int i = 0; i < size; i++) {
        char *key = keys[i];
        const char *value = NULL;

        if (serviceReference_getProperty(reference, key, &value) == CELIX_SUCCESS
            && strcmp(key, (char*) OSGI_RSA_SERVICE_EXPORTED_INTERFACES) != 0
            && strcmp(key, (char*) OSGI_RSA_SERVICE_EXPORTED_CONFIGS) != 0
            && strcmp(key, (char*) CELIX_FRAMEWORK_SERVICE_NAME) != 0) {
            celix_properties_set(endpointProperties, key, value);
        }
    }

<<<<<<< HEAD
    const char* serviceId = celix_properties_get(endpointProperties, CELIX_FRAMEWORK_SERVICE_ID, "-1");
=======
    hash_map_entry_pt entry = hashMap_getEntry(endpointProperties, (void *) CELIX_FRAMEWORK_SERVICE_ID);

    char* key = hashMapEntry_getKey(entry);
    char *serviceId = (char *) hashMap_remove(endpointProperties, (void *) CELIX_FRAMEWORK_SERVICE_ID);
>>>>>>> 25463cf8
    const char *uuid = NULL;

    char buf[512];
    snprintf(buf, 512,  "/service/%s/%s", serviceId, interface);

    char url[1024];
    snprintf(url, 1024, "http://%s:%s%s", admin->ip, admin->port, buf);

    uuid_t endpoint_uid;
    uuid_generate(endpoint_uid);
    char endpoint_uuid[37];
    uuid_unparse_lower(endpoint_uid, endpoint_uuid);

    bundleContext_getProperty(admin->context, CELIX_FRAMEWORK_UUID, &uuid);
    celix_properties_set(endpointProperties, OSGI_RSA_ENDPOINT_FRAMEWORK_UUID, uuid);
    celix_properties_set(endpointProperties, CELIX_FRAMEWORK_SERVICE_NAME, interface);
    celix_properties_set(endpointProperties, OSGI_RSA_ENDPOINT_SERVICE_ID, serviceId);
    celix_properties_set(endpointProperties, OSGI_RSA_ENDPOINT_ID, endpoint_uuid);
    celix_properties_set(endpointProperties, OSGI_RSA_SERVICE_IMPORTED, "true");
    celix_properties_set(endpointProperties, OSGI_RSA_SERVICE_IMPORTED_CONFIGS, (char*) RSA_DFI_CONFIGURATION_TYPE);
    celix_properties_set(endpointProperties, RSA_DFI_ENDPOINT_URL, url);
    if (admin->discoveryInterface != NULL) {
        celix_properties_set(endpointProperties, CELIX_RSA_NETWORK_INTERFACES, admin->discoveryInterface);
    }

    if (props != NULL) {
        CELIX_PROPERTIES_ITERATE(props, iter) {
            celix_properties_set(endpointProperties, iter.key, iter.entry.value);
        }
    }

    *endpoint = calloc(1, sizeof(**endpoint));
    if (!*endpoint) {
        status = CELIX_ENOMEM;
    } else {
        (*endpoint)->id = (char*) celix_properties_get(endpointProperties, (char*) OSGI_RSA_ENDPOINT_ID, NULL);
        (*endpoint)->serviceId = serviceReference_getServiceId(reference);
        (*endpoint)->frameworkUUID = (char*) celix_properties_get(endpointProperties, (char*) OSGI_RSA_ENDPOINT_FRAMEWORK_UUID, NULL);
        (*endpoint)->serviceName = strndup(interface, 1024*10);
        (*endpoint)->properties = endpointProperties;
    }

    free(keys);

    return status;
}

static celix_status_t remoteServiceAdmin_getIpAddress(char* interface, char** ip) {
    celix_status_t status = CELIX_BUNDLE_EXCEPTION;

    struct ifaddrs *ifaddr, *ifa;
    char host[NI_MAXHOST];

    if (getifaddrs(&ifaddr) != -1)
    {
        for (ifa = ifaddr; ifa != NULL && status != CELIX_SUCCESS; ifa = ifa->ifa_next)
        {
            if (ifa->ifa_addr == NULL)
                continue;

            if ((getnameinfo(ifa->ifa_addr,sizeof(struct sockaddr_in), host, NI_MAXHOST, NULL, 0, NI_NUMERICHOST) == 0) && (ifa->ifa_addr->sa_family == AF_INET)) {
                if (interface == NULL) {
                    *ip = strdup(host);
                    status = CELIX_SUCCESS;
                }
                else if (strcmp(ifa->ifa_name, interface) == 0) {
                    *ip = strdup(host);
                    status = CELIX_SUCCESS;
                }
            }
        }

        freeifaddrs(ifaddr);
    }

    return status;
}

static char* remoteServiceAdmin_getIFNameForIP(const char *ip) {
    struct ifaddrs *ifaddr, *ifa;
    char host[NI_MAXHOST];
    char *ifName = NULL;
    if (ip != NULL && getifaddrs(&ifaddr) != -1)
    {
        for (ifa = ifaddr; ifa != NULL; ifa = ifa->ifa_next)
        {
            if (ifa->ifa_addr == NULL)
                continue;

            if ((getnameinfo(ifa->ifa_addr,sizeof(struct sockaddr_in), host, NI_MAXHOST, NULL, 0, NI_NUMERICHOST) == 0)) {
                if (strcmp(host, ip) == 0) {
                    ifName = celix_utils_strdup(ifa->ifa_name);
                    break;
                }
            }
        }

        freeifaddrs(ifaddr);
    }
    return ifName;
}

celix_status_t remoteServiceAdmin_destroyEndpointDescription(endpoint_description_t **description)
{
    celix_status_t status = CELIX_SUCCESS;

    celix_properties_destroy((*description)->properties);
    free((*description)->serviceName);
    free(*description);

    return status;
}


celix_status_t remoteServiceAdmin_getExportedServices(remote_service_admin_t *admin, array_list_pt *services) {
    celix_status_t status = CELIX_SUCCESS;
    return status;
}

celix_status_t remoteServiceAdmin_getImportedEndpoints(remote_service_admin_t *admin, array_list_pt *services) {
    celix_status_t status = CELIX_SUCCESS;
    return status;
}

celix_status_t remoteServiceAdmin_importService(remote_service_admin_t *admin, endpoint_description_t *endpointDescription, import_registration_t **out) {
    celix_status_t status = CELIX_SUCCESS;

    bool importService = false;
    const char *importConfigs = celix_properties_get(endpointDescription->properties, OSGI_RSA_SERVICE_IMPORTED_CONFIGS, NULL);
    if (importConfigs != NULL) {
        // Check whether this RSA must be imported
        char *ecCopy = strndup(importConfigs, strlen(importConfigs));
        const char delimiter[2] = ",";
        char *token, *savePtr;

        token = strtok_r(ecCopy, delimiter, &savePtr);
        while (token != NULL) {
            if (strncmp(celix_utils_trimInPlace(token), RSA_DFI_CONFIGURATION_TYPE, 1024) == 0) {
                importService = true;
                break;
            }

            token = strtok_r(NULL, delimiter, &savePtr);
        }

        free(ecCopy);
    } else {
        celix_logHelper_log(admin->loghelper, CELIX_LOG_LEVEL_WARNING, "Mandatory %s element missing from endpoint description",
                OSGI_RSA_SERVICE_IMPORTED_CONFIGS);
    }

    if (importService) {
        import_registration_t *import = NULL;

        const char *objectClass = celix_properties_get(endpointDescription->properties, "objectClass", NULL);
        const char *serviceVersion = celix_properties_get(endpointDescription->properties, CELIX_FRAMEWORK_SERVICE_VERSION, NULL);

        celix_logHelper_log(admin->loghelper, CELIX_LOG_LEVEL_INFO, "RSA: Import service %s", endpointDescription->serviceName);
        celix_logHelper_log(admin->loghelper, CELIX_LOG_LEVEL_INFO, "Registering service factory (proxy) for service '%s'\n",
                      objectClass);

        if (objectClass != NULL) {
            status = importRegistration_create(admin->context, endpointDescription, objectClass, serviceVersion,
                                               (send_func_type )remoteServiceAdmin_send, admin,
                                               admin->logFile,
                                               &import);
        }

        if (status == CELIX_SUCCESS && import != NULL) {
            status = importRegistration_start(import);
        }

        celixThreadMutex_lock(&admin->importedServicesLock);
        arrayList_add(admin->importedServices, import);
        celixThreadMutex_unlock(&admin->importedServicesLock);

        if (status == CELIX_SUCCESS) {
            *out = import;
        }
    }

    return status;
}


celix_status_t remoteServiceAdmin_removeImportedService(remote_service_admin_t *admin, import_registration_t *registration) {
    celix_status_t status = CELIX_SUCCESS;
    celix_logHelper_log(admin->loghelper, CELIX_LOG_LEVEL_INFO, "RSA_DFI: Removing imported service");

    celixThreadMutex_lock(&admin->importedServicesLock);
    int i;
    int size = arrayList_size(admin->importedServices);
    import_registration_t * current  = NULL;
    for (i = 0; i < size; i += 1) {
        current = arrayList_get(admin->importedServices, i);
        if (current == registration) {
            arrayList_remove(admin->importedServices, i);
            importRegistration_destroy(current);
            break;
        }
    }
    celixThreadMutex_unlock(&admin->importedServicesLock);

    return status;
}

static celix_status_t remoteServiceAdmin_send(void *handle, endpoint_description_t *endpointDescription, char *request, celix_properties_t *metadata, char **reply, int* replyStatus) {
    remote_service_admin_t * rsa = handle;
    struct celix_post_data post;
    post.readptr = request;
    post.size = strlen(request);
    post.read = 0;

    struct celix_get_data_reply get;
    get.buf = NULL;
    get.size = 0;
    get.stream = open_memstream(&get.buf, &get.size);

    const char *serviceUrl = celix_properties_get(endpointDescription->properties, (char*) RSA_DFI_ENDPOINT_URL, NULL);
    char url[256];
    snprintf(url, 256, "%s", serviceUrl);

    // assume the default timeout
    int timeout = DEFAULT_TIMEOUT;

    const char *timeoutStr = NULL;
    // Check if the endpoint has a timeout, if so, use it.
    timeoutStr = (char*) celix_properties_get(endpointDescription->properties, (char*) OSGI_RSA_REMOTE_PROXY_TIMEOUT, NULL);
    if (timeoutStr == NULL) {
        // If not, get the global variable and use that one.
        bundleContext_getProperty(rsa->context, (char*) OSGI_RSA_REMOTE_PROXY_TIMEOUT, &timeoutStr);
    }

    // Update timeout if a property is used to set it.
    if (timeoutStr != NULL) {
        timeout = atoi(timeoutStr);
    }

    celix_status_t status = CELIX_SUCCESS;
    CURL *curl;
    CURLcode res;

    curl = curl_easy_init();
    if(!curl) {
        status = CELIX_ILLEGAL_STATE;
    } else {
        struct curl_slist *metadataHeader = NULL;
        if (metadata != NULL && celix_properties_size(metadata) > 0) {
            CELIX_PROPERTIES_ITERATE(metadata, iter) {
                size_t length = strlen(iter.key) + strlen(iter.entry.value) + 18; // "X-RSA-Metadata-key: val\0"
                char header[length];
                snprintf(header, length, "X-RSA-Metadata-%s: %s", iter.key, iter.entry.value);
                metadataHeader = curl_slist_append(metadataHeader, header);
            }

            curl_easy_setopt(curl, CURLOPT_HTTPHEADER, metadataHeader);
        }

        curl_easy_setopt(curl, CURLOPT_NOSIGNAL, 1);
        curl_easy_setopt(curl, CURLOPT_TIMEOUT, timeout);
        curl_easy_setopt(curl, CURLOPT_URL, url);
        curl_easy_setopt(curl, CURLOPT_POST, 1L);
        curl_easy_setopt(curl, CURLOPT_READFUNCTION, remoteServiceAdmin_readCallback);
        curl_easy_setopt(curl, CURLOPT_READDATA, &post);
        curl_easy_setopt(curl, CURLOPT_WRITEFUNCTION, remoteServiceAdmin_write);
        curl_easy_setopt(curl, CURLOPT_WRITEDATA, (void *)&get);
        curl_easy_setopt(curl, CURLOPT_POSTFIELDSIZE, (curl_off_t)post.size);
        if (rsa->curlShareEnabled) {
            curl_easy_setopt(curl, CURLOPT_SHARE, rsa->curlShare);
        }
        res = curl_easy_perform(curl);

        fputc('\0', get.stream);
        fclose(get.stream);
        *reply = get.buf;
        *replyStatus = (res == CURLE_OK) ? CELIX_SUCCESS:CELIX_ERROR_MAKE(CELIX_FACILITY_HTTP,res);

        curl_easy_cleanup(curl);
        curl_slist_free_all(metadataHeader);
    }

    return status;
}

static size_t remoteServiceAdmin_readCallback(void *voidBuffer, size_t size, size_t nmemb, void *userp) {
    struct celix_post_data *post = userp;
    size_t buffSize = size * nmemb;
    size_t readSize = post->size - post->read;
    if (readSize > buffSize) {
        readSize = buffSize;
    }
    void *startRead = (void*)(post->readptr + post->read);
    memcpy(voidBuffer, startRead, readSize);
    post->read += readSize;
    return readSize;
}

static size_t remoteServiceAdmin_write(void *contents, size_t size, size_t nmemb, void *userp) {
    struct celix_get_data_reply *get = userp;
    fwrite(contents, size, nmemb, get->stream);
    return size * nmemb;
}
<|MERGE_RESOLUTION|>--- conflicted
+++ resolved
@@ -745,14 +745,7 @@
         }
     }
 
-<<<<<<< HEAD
     const char* serviceId = celix_properties_get(endpointProperties, CELIX_FRAMEWORK_SERVICE_ID, "-1");
-=======
-    hash_map_entry_pt entry = hashMap_getEntry(endpointProperties, (void *) CELIX_FRAMEWORK_SERVICE_ID);
-
-    char* key = hashMapEntry_getKey(entry);
-    char *serviceId = (char *) hashMap_remove(endpointProperties, (void *) CELIX_FRAMEWORK_SERVICE_ID);
->>>>>>> 25463cf8
     const char *uuid = NULL;
 
     char buf[512];
