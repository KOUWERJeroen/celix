--- conflicted
+++ resolved
@@ -165,12 +165,8 @@
             Celix::pubsub_protocol_wire_v2
             Celix::pubsub_topology_manager
             Celix::pubsub_admin_udp_multicast
-<<<<<<< HEAD
-            Celix::pubsub_protocol_wire_v2
-=======
-            Celix::shell
-            Celix::shell_tui
->>>>>>> 0870cd96
+            Celix::shell
+            Celix::shell_tui
             )
     target_compile_definitions(pstm_deadlock_udpmc_test PRIVATE -DDEADLOCK_SUT_BUNDLE_FILE=\"${DEADLOCK_SUT_BUNDLE_FILE}\")
     target_link_libraries(pstm_deadlock_udpmc_test PRIVATE Celix::pubsub_api GTest::gtest GTest::gtest_main Jansson Celix::dfi)
@@ -265,12 +261,8 @@
             Celix::pubsub_protocol_wire_v2
             Celix::pubsub_topology_manager
             Celix::pubsub_admin_tcp
-<<<<<<< HEAD
-            Celix::pubsub_protocol_wire_v2
-=======
-            Celix::shell
-            Celix::shell_tui
->>>>>>> 0870cd96
+            Celix::shell
+            Celix::shell_tui
             )
     target_compile_definitions(pstm_deadlock_tcp_test PRIVATE -DDEADLOCK_SUT_BUNDLE_FILE=\"${DEADLOCK_SUT_BUNDLE_FILE}\")
     target_link_libraries(pstm_deadlock_tcp_test PRIVATE Celix::pubsub_api GTest::gtest GTest::gtest_main Jansson Celix::dfi)
@@ -326,12 +318,8 @@
             Celix::pubsub_protocol_wire_v2
             Celix::pubsub_topology_manager
             Celix::pubsub_admin_websocket
-<<<<<<< HEAD
-            Celix::pubsub_protocol_wire_v2
-=======
-            Celix::shell
-            Celix::shell_tui
->>>>>>> 0870cd96
+            Celix::shell
+            Celix::shell_tui
             )
     target_compile_definitions(pstm_deadlock_websocket_test PRIVATE -DDEADLOCK_SUT_BUNDLE_FILE=\"${DEADLOCK_SUT_BUNDLE_FILE}\")
     target_link_libraries(pstm_deadlock_websocket_test PRIVATE Celix::pubsub_api GTest::gtest GTest::gtest_main Jansson Celix::dfi)
@@ -500,12 +488,8 @@
             Celix::pubsub_protocol_wire_v2
             Celix::pubsub_topology_manager
             Celix::pubsub_admin_zmq
-<<<<<<< HEAD
-            Celix::pubsub_protocol_wire_v2
-=======
-            Celix::shell
-            Celix::shell_tui
->>>>>>> 0870cd96
+            Celix::shell
+            Celix::shell_tui
             )
 
 
