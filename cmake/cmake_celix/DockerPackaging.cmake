--- conflicted
+++ resolved
@@ -75,16 +75,6 @@
     list(APPEND CLEANFILES "$<TARGET_PROPERTY:${DOCKER_TARGET},DOCKER_LOC>")
     set_directory_properties(PROPERTIES ADDITIONAL_MAKE_CLEAN_FILES "${CLEANFILES}")
 
-<<<<<<< HEAD
-    ###### Setup docker custom target timestamp
-    set(TIMESTAMP_FILE "${CMAKE_CURRENT_BINARY_DIR}/${DOCKER_TARGET}-docker-timestamp")
-
-    add_custom_target(${DOCKER_TARGET}
-        DEPENDS ${TIMESTAMP_FILE}
-    )
-
-    set(CELIX_LAUNCHER "$<TARGET_FILE:Celix::launcher>")
-=======
     if (DOCKER_LAUNCHER_SRC)
         get_filename_component(SRC_FILENAME ${DOCKER_LAUNCHER_SRC} NAME)
         set(LAUNCHER_SRC "${PROJECT_BINARY_DIR}/celix/gen/${DOCKER_TARGET}-${SRC_FILENAME}")
@@ -96,7 +86,6 @@
         set(LAUNCHER_SRC "${PROJECT_BINARY_DIR}/celix/gen/${DOCKER_TARGET}-main.c")
         set(LAUNCHER_ORG "${CELIX_CMAKE_DIRECTORY}/cmake_celix/main.c.in")
     endif()
->>>>>>> ee29b00d
 
     if (DOCKER_LAUNCHER)
         add_custom_target(${DOCKER_TARGET})
@@ -110,41 +99,30 @@
             set(DOCKER_ENTRYPOINT "ENTRYPOINT [\"/bin/$<TARGET_FILE_NAME:${DOCKER_TARGET}>\"]")
         endif()
     else ()
-        add_custom_command(OUTPUT ${LAUNCHER_SRC}
-                COMMAND ${CMAKE_COMMAND} -E make_directory ${CMAKE_BINARY_DIR}/celix/gen
-        )
 
         if (DOCKER_CXX)
-            set(LAUNCHER_STAGE1 "${CMAKE_CURRENT_BINARY_DIR}/${DOCKER_TARGET}-docker-main-stage1.cc")
+            set(LAUNCHER_SRC "${CMAKE_CURRENT_BINARY_DIR}/${DOCKER_TARGET}-docker-main.cc")
         else()
-            set(LAUNCHER_STAGE1 "${CMAKE_CURRENT_BINARY_DIR}/${DOCKER_TARGET}-docker-main-stage1.c")
+            set(LAUNCHER_SRC "${CMAKE_CURRENT_BINARY_DIR}/${DOCKER_TARGET}-docker-main.c")
         endif()
 
         file(GENERATE
-                OUTPUT "${LAUNCHER_STAGE1}"
+                OUTPUT ${LAUNCHER_SRC}
                 CONTENT "#include <celix_launcher.h>
 
 int main(int argc, char *argv[]) {
-    const char * config = \"cosgi.auto.start.1=$<JOIN:$<TARGET_PROPERTY:${DOCKER_TARGET},DOCKER_BUNDLES>, >\\n\\
-$<JOIN:$<TARGET_PROPERTY:${DOCKER_TARGET},DOCKER_PROPERTIES>,\\n\\
+    const char * config = \"\\
+$<JOIN:$<TARGET_PROPERTY:${DOCKER_TARGET},DOCKER_EMBEDDED_PROPERTIES>,\\n\\
 >\";
 
     properties_pt packedConfig = properties_loadFromString(config);
-
     return celixLauncher_launchWithArgsAndProps(argc, argv, packedConfig);
 }
 "
         )
 
-        file(GENERATE
-                OUTPUT "${LAUNCHER_SRC}"
-                INPUT "${LAUNCHER_STAGE1}"
-        )
-
-        add_executable(${DOCKER_TARGET} ${LAUNCHER_SRC})
-        #   set_target_properties(${DOCKER_TARGET} PROPERTIES RUNTIME_OUTPUT_DIRECTORY ${DOCKER_LOC})
-        target_include_directories(${DOCKER_TARGET} PRIVATE ${CELIX_INCLUDE_DIRS})
-        target_link_libraries(${DOCKER_TARGET} PRIVATE ${CELIX_FRAMEWORK_LIBRARY} ${CELIX_UTILS_LIBRARY})
+        add_executable(${DOCKER_TARGET} EXCLUDE_FROM_ALL ${LAUNCHER_SRC})
+        target_link_libraries(${DOCKER_TARGET} PRIVATE Celix::framework)
         set(LAUNCHER "$<TARGET_FILE:${DOCKER_TARGET}>")
         set(DOCKER_ENTRYPOINT "ENTRYPOINT [\"/bin/$<TARGET_FILE_NAME:${DOCKER_TARGET}>\"]")
     endif ()
@@ -158,19 +136,10 @@
 
     #setup dependencies based on timestamp
     if (DOCKER_CREATE_FS)
-<<<<<<< HEAD
-        add_custom_command(OUTPUT "${TIMESTAMP_FILE}"
-            COMMAND ${CMAKE_COMMAND} -E touch ${TIMESTAMP_FILE}
-            COMMAND ${CMAKE_COMMAND} -E make_directory $<TARGET_PROPERTY:${DOCKER_TARGET},DOCKER_LOC>
-            COMMAND cd $<TARGET_PROPERTY:${DOCKER_TARGET},DOCKER_LOC> && /bin/bash ${CELIX_CMAKE_DIRECTORY}/cmake_celix/create_target_filesystem.sh -e ${CELIX_LAUNCHER} -l $<TARGET_FILE:${DOCKER_DEPSLIB}> > /dev/null
-            DEPENDS  "$<TARGET_PROPERTY:${DOCKER_TARGET},DOCKER_DEPS>" ${DOCKERFILE} ${DOCKER_DEPSLIB}
-            WORKING_DIRECTORY "${DOCKER_LOC}"
-=======
         add_custom_command(TARGET ${DOCKER_TARGET} POST_BUILD
 	        COMMAND ${CMAKE_COMMAND} -E make_directory $<TARGET_PROPERTY:${DOCKER_TARGET},DOCKER_LOC>
 	        COMMAND cd $<TARGET_PROPERTY:${DOCKER_TARGET},DOCKER_LOC> && /bin/bash ${CELIX_CMAKE_DIRECTORY}/cmake_celix/create_target_filesystem.sh -e ${LAUNCHER} > /dev/null
     	    WORKING_DIRECTORY "${DOCKER_LOC}"
->>>>>>> ee29b00d
             COMMENT "Creating docker dir for ${DOCKER_TARGET}" VERBATIM
         )
     else ()
@@ -193,6 +162,7 @@
     set_target_properties(${DOCKER_TARGET} PROPERTIES "DOCKER_CREATE_FS" "${DOCKER_CREATE_FS}") #wether to create a fs with the minimal needed libraries / etc files
     set_target_properties(${DOCKER_TARGET} PROPERTIES "DOCKER_INSTRUCTIONS" "") #list of additional instructions
     set_target_properties(${DOCKER_TARGET} PROPERTIES "DOCKER_PROPERTIES" "")
+    set_target_properties(${DOCKER_TARGET} PROPERTIES "DOCKER_EMBEDDED_PROPERTIES" "")
     set_target_properties(${DOCKER_TARGET} PROPERTIES "DOCKER_DEPS" "")
 
     set(DOCKERFILE_STAGE1 ${CMAKE_BINARY_DIR}/celix/gen/${DOCKER_TARGET}-Dockerfile.in)
@@ -266,27 +236,25 @@
     foreach(BUNDLE IN ITEMS ${ARGN})
         if(IS_ABSOLUTE ${BUNDLE} AND EXISTS ${BUNDLE})
             get_filename_component(BUNDLE_FILENAME ${BUNDLE} NAME)
-            list(APPEND BUNDLES "${BUNDLES_DIR}/${BUNDLE_FILENAME}")
             set(OUT "${LOC}/${BUNDLES_DIR}/${BUNDLE_FILENAME}")
             add_custom_command(OUTPUT ${OUT}
                 COMMAND ${CMAKE_COMMAND} -E copy_if_different ${BUNDLE} ${OUT}
-                COMMENT "Copying bundle '${BUNDLE}' to '${OUT}'"
+                COMMENT "Copying bundle '${BUNDLE}' to '${LOC}/${BUNDLES_DIR}'"
                 DEPENDS ${BUNDLE}
             )
+            list(APPEND BUNDLES "${BUNDLES_DIR}/${BUNDLE_FILENAME}")
         else() #assuming target
-            get_target_property(BFN ${BUNDLE} BUNDLE_FILE_NAME)
-            list(APPEND BUNDLES "${BUNDLES_DIR}/${BFN}")
-            set(OUT ${LOC}/${BUNDLES_DIR}/${BFN})
+            string(MAKE_C_IDENTIFIER ${BUNDLE} BUNDLE_ID) #Create id with no special chars (e.g. for target like Celix::shell)
+            set(OUT "${CMAKE_BINARY_DIR}/celix/gen/${DOCKER_TARGET}-copy-bundle-for-target-${BUNDLE_ID}.timestamp")
+            set(DEST "${LOC}/${BUNDLES_DIR}/$<TARGET_PROPERTY:${BUNDLE},BUNDLE_FILENAME>")
             add_custom_command(OUTPUT ${OUT}
-                    COMMAND ${CMAKE_COMMAND} -E copy_if_different "$<TARGET_PROPERTY:${BUNDLE},BUNDLE_FILE>" "${OUT}"
-                    COMMENT "Copying bundle '${BUNDLE}' to '${OUT}'"
-                    DEPENDS ${BUNDLE} ${BUNDLE}_bundle
+                    COMMAND ${CMAKE_COMMAND} -E touch ${OUT}
+                    COMMAND ${CMAKE_COMMAND} -E make_directory ${LOC}/${BUNDLES_DIR}
+                    COMMAND ${CMAKE_COMMAND} -E copy_if_different "$<TARGET_PROPERTY:${BUNDLE},BUNDLE_FILE>" ${DEST}
+                    COMMENT "Copying bundle '${BUNDLE}' to '${LOC}/${BUNDLES_DIR}'"
+                    DEPENDS ${BUNDLE} $<TARGET_PROPERTY:${BUNDLE},BUNDLE_CREATE_BUNDLE_TARGET>
             )
-<<<<<<< HEAD
-            get_target_property(BUILD_BUNDLE_TARGET ${BUNDLE} BUNDLE_BUILD_BUNDLE_TARGET)
-            add_dependencies(${DOCKER_TARGET} ${BUILD_BUNDLE_TARGET}) #ensure the the deploy depends on the _bundle target, custom_command depends on add_library
-=======
->>>>>>> ee29b00d
+            list(APPEND BUNDLES "${BUNDLES_DIR}/$<TARGET_PROPERTY:${BUNDLE},BUNDLE_FILENAME>")
         endif()
         list(APPEND DEPS "${OUT}")
     endforeach()
@@ -310,6 +278,21 @@
     set_target_properties(${DOCKER_TARGET} PROPERTIES "DOCKER_PROPERTIES" "${PROPS}")
 endfunction()
 
+function(celix_docker_embedded_properties)
+    #0 is docker TARGET
+    #1..n is properties
+    list(GET ARGN 0 DOCKER_TARGET)
+    list(REMOVE_AT ARGN 0)
+
+    get_target_property(PROPS ${DOCKER_TARGET} "DOCKER_EMBEDDED_PROPERTIES")
+
+    foreach(PROP IN ITEMS ${ARGN})
+        list(APPEND PROPS ${PROP})
+    endforeach()
+
+    set_target_properties(${DOCKER_TARGET} PROPERTIES "DOCKER_EMBEDDED_PROPERTIES" "${PROPS}")
+endfunction()
+
 function(celix_docker_instructions)
     #0 is docker TARGET
     #1..n is instructions
