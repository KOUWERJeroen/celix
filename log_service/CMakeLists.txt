# Licensed to the Apache Software Foundation (ASF) under one
# or more contributor license agreements.  See the NOTICE file
# distributed with this work for additional information
# regarding copyright ownership.  The ASF licenses this file
# to you under the Apache License, Version 2.0 (the
# "License"); you may not use this file except in compliance
# with the License.  You may obtain a copy of the License at
# 
#   http://www.apache.org/licenses/LICENSE-2.0
# 
# Unless required by applicable law or agreed to in writing,
# software distributed under the License is distributed on an
# "AS IS" BASIS, WITHOUT WARRANTIES OR CONDITIONS OF ANY
# KIND, either express or implied.  See the License for the
# specific language governing permissions and limitations
# under the License.

celix_subproject(LOG_SERVICE "Option to enable building the Log Service bundles" ON DEPS framework)
if (LOG_SERVICE)

<<<<<<< HEAD
	add_library(log_service_api INTERFACE)
	target_include_directories(log_service_api INTERFACE
			$<BUILD_INTERFACE:${CMAKE_CURRENT_LIST_DIR}/include>
			$<INSTALL_INTERFACE:include/celix/log_service>
	)
	install(TARGETS log_service_api EXPORT celix)
	install(DIRECTORY include/ DESTINATION include/celix/log_service)

	add_library(log_helper STATIC src/log_helper.c)
	target_include_directories(log_helper PUBLIC
			$<BUILD_INTERFACE:${CMAKE_CURRENT_LIST_DIR}/loghelper_include>
			$<INSTALL_INTERFACE:include/celix/log_helper>
	)
	target_link_libraries(log_helper PUBLIC Celix::framework log_service_api)
	install(TARGETS log_helper EXPORT celix DESTINATION ${CMAKE_INSTALL_LIBDIR} COMPONENT log_service)
	install(DIRECTORY loghelper_include/ DESTINATION include/celix/log_helper COMPONENT log_service)

    add_bundle(log_service
=======
    add_celix_bundle(log_service
>>>>>>> 353ac0d2
    	SYMBOLIC_NAME "apache_celix_log_service"
    	NAME "Apache Celix Log Service"
    	VERSION "1.1.0"
    	SOURCES
			src/log
			src/log_entry
			src/log_factory
			src/log_service_impl
			src/log_service_activator
			src/log_reader_service_impl
    )
    
    install_celix_bundle(log_service
        HEADERS
        	include/log_service.h
        	include/log_reader_service.h
        	include/log_listener.h
        	include/log_entry.h
    )

	target_include_directories(log_service PRIVATE src)
	target_link_libraries(log_service PRIVATE log_service_api)

	#Setup target aliases to match external usage
	add_library(Celix::log_service_api ALIAS log_service_api)
	add_library(Celix::log_service ALIAS log_service)
	add_library(Celix::log_helper ALIAS log_helper)
endif (LOG_SERVICE)<|MERGE_RESOLUTION|>--- conflicted
+++ resolved
@@ -18,7 +18,6 @@
 celix_subproject(LOG_SERVICE "Option to enable building the Log Service bundles" ON DEPS framework)
 if (LOG_SERVICE)
 
-<<<<<<< HEAD
 	add_library(log_service_api INTERFACE)
 	target_include_directories(log_service_api INTERFACE
 			$<BUILD_INTERFACE:${CMAKE_CURRENT_LIST_DIR}/include>
@@ -28,6 +27,7 @@
 	install(DIRECTORY include/ DESTINATION include/celix/log_service)
 
 	add_library(log_helper STATIC src/log_helper.c)
+	set_target_properties(log_helper PROPERTIES OUTPUT_NAME "celix_log_helper")
 	target_include_directories(log_helper PUBLIC
 			$<BUILD_INTERFACE:${CMAKE_CURRENT_LIST_DIR}/loghelper_include>
 			$<INSTALL_INTERFACE:include/celix/log_helper>
@@ -36,10 +36,7 @@
 	install(TARGETS log_helper EXPORT celix DESTINATION ${CMAKE_INSTALL_LIBDIR} COMPONENT log_service)
 	install(DIRECTORY loghelper_include/ DESTINATION include/celix/log_helper COMPONENT log_service)
 
-    add_bundle(log_service
-=======
     add_celix_bundle(log_service
->>>>>>> 353ac0d2
     	SYMBOLIC_NAME "apache_celix_log_service"
     	NAME "Apache Celix Log Service"
     	VERSION "1.1.0"
