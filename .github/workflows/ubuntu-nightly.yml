name: Celix Ubuntu Nightly

on:
  schedule:
    - cron:  '0 0 * * *'

jobs:
  build:
    runs-on: ${{ matrix.os }}
    strategy:
      fail-fast: false
      matrix:
        #os: [ubuntu-18.04, ubuntu-16.04]
        #compiler: [gcc, clang]
        include:
          - os: ubuntu-20.04
            name: clang
            sanitizer: false #note sanitizer on clang with cpputest does not work
            compiler: clang
            cxx_compiler: clang++
          - os: ubuntu-20.04
            name: gcc
            sanitizer: true
            compiler: gcc
            cxx_compiler: g++
          - os: ubuntu-20.04
            name: only v3 api
            sanitizer: true
            compiler: gcc
            cxx_compiler: g++
            v3_api: true
    timeout-minutes: 120
    steps:
    - name: Checkout source code
      uses: actions/checkout@v2
    - name: Install dependencies
      run: |
        sudo apt-get update
        sudo apt-get install -yq --no-install-recommends \
          build-essential \
          curl \
          uuid-dev \
          libjansson-dev \
          libcurl4-openssl-dev \
          default-jdk \
          cmake \
          libffi-dev \
          libxml2-dev \
          libczmq-dev \
          libcpputest-dev \
<<<<<<< HEAD
          libzip-dev
=======
          rapidjson-dev
>>>>>>> 9479acde
    - name: Build
      env:
        CC: ${{ matrix.compiler }}
        CXX: ${{ matrix.cxx_compiler }}
        BUILD_OPTIONS: |
          -DENABLE_TESTING=ON
        BUILD_OPTIONS_SANITIZER: |
          -DENABLE_ADDRESS_SANITIZER=ON
        BUILD_OPTIONS_V3_API: |
          -DCELIX_USE_ZIP_INSTEAD_OF_JAR=ON
          -DCELIX_INSTALL_DEPRECATED_API=OFF
      run: |
        mkdir build install
        cd build
        if [[ "${{ matrix.v3_api }}" == "true" ]]; then
          export BUILD_OPTIONS="${BUILD_OPTIONS} ${BUILD_OPTIONS_V3_API}"
        fi
        if [[ "${{ matrix.sanitizer }}" == "true" ]]; then
          export BUILD_OPTIONS="${BUILD_OPTIONS} ${BUILD_OPTIONS_SANITIZER}"
        fi
        cmake -DCMAKE_BUILD_TYPE=RelWithDebInfo ${BUILD_OPTIONS} -DCMAKE_INSTALL_PREFIX=../install ..
        make -j $(nproc) && make install
    - name: Test
      run: |
        cd $GITHUB_WORKSPACE/build
        export LD_LIBRARY_PATH=/usr/local/lib:$LD_LIBRARY_PATH:$(pwd)/utils:$(pwd)/framework:$(pwd)/dfi
        make test ARGS="-V"
<|MERGE_RESOLUTION|>--- conflicted
+++ resolved
@@ -48,11 +48,7 @@
           libxml2-dev \
           libczmq-dev \
           libcpputest-dev \
-<<<<<<< HEAD
-          libzip-dev
-=======
           rapidjson-dev
->>>>>>> 9479acde
     - name: Build
       env:
         CC: ${{ matrix.compiler }}
