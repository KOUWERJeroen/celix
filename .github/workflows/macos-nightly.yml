--- conflicted
+++ resolved
@@ -19,11 +19,7 @@
     - name: Install dependencies
       run: |
         brew update
-<<<<<<< HEAD
-        brew install lcov zeromq czmq openssl cpputest jansson libzip
-=======
         brew install lcov zeromq czmq openssl cpputest jansson rapidjson
->>>>>>> 9479acde
         brew unlink openssl && brew link openssl --force
     - name: Build
       env:
