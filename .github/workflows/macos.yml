--- conflicted
+++ resolved
@@ -46,13 +46,8 @@
           ctest --output-on-failure
           source deactivate_run.sh
 
-<<<<<<< HEAD
   macos-build-brew:
     runs-on: macOS-latest
-=======
-  build-brew:
-    runs-on: macOS-11
->>>>>>> d40cada2
     timeout-minutes: 120
     steps:
       - name: Checkout source code
