---
title: Changes
---

<!--
Licensed to the Apache Software Foundation (ASF) under one or more
contributor license agreements.  See the NOTICE file distributed with
this work for additional information regarding copyright ownership.
The ASF licenses this file to You under the Apache License, Version 2.0
(the "License"); you may not use this file except in compliance with
the License.  You may obtain a copy of the License at
   
    http://www.apache.org/licenses/LICENSE-2.0

Unless required by applicable law or agreed to in writing, software
distributed under the License is distributed on an "AS IS" BASIS,
WITHOUT WARRANTIES OR CONDITIONS OF ANY KIND, either express or implied.
See the License for the specific language governing permissions and
limitations under the License.
-->

# Noteworthy Changes for 3.0.0 (TBD)

## Backwards incompatible changes

- Deployment Admin bundle has been removed and is no longer supported.
- The libs `dependency_manager_static`, `shell_dm` and `dependency_manager_cxx_static` are removed. These libraries are
  not needed anymore. The dependency manager is an integral part of the framework lib and the `dm` command is part 
  of the standard shell commands.
- Shell v2 api is removed and no longer supported.
- Logging v2 api is removed and no longer supported.
- Bonjour Shell bundle is removed and no longer supported.
- pubsub_serializer.h is removed and no longer supported. Use pubsub_message_serialization_service.h instead.
- C++11 support for dm is removed. C++14 is now the minimum required version.
- C++17 string_view support is removed from the utils and framework lib.
<<<<<<< HEAD
- pubsub_serializer.h is removed and no longer supported. Use pubsub_message_serialization_service.h instead.
- C Properties are no longer a direct typedef o `hashmap`. 
- celix_string/long_hashmap put functions now return a celix_status_t instead of bool (value replaced). 
  THe celix_status_t is used to indicate an ENOMEM error.

## New Features

- Basic type support for value in celix Properties.
=======
- Apache Celix CMake bundle functions without a celix_ prefix or infix are removed.
- Apache Celix CMake support for creating docker images and creating runtimes dirs is removed.
- Support and usage of "service.lang" service property is removed. 
>>>>>>> df4fbc71

# Noteworthy Changes for 2.4.0 (2023-09-27)

## New Features

- V2 Shared memory for remote service admin.
- Zeroconf discovery of remote services.
- Symbol visibility support: Bundle symbols are now hidden by default, except for the bundle activator.
- Error injection library (for testing).
- Coding convention documentation.
- Celix error library for printing errors when no framework is available.
- Scope-based Resource Management (RAII-light for C).
- Support for uncompressed bundle deployment, which enables multiple frameworks to share the bundle resources by
  using unzipped bundle dirs instead of a zip files as BUNDLES arguments in `add_celix_container`.
- Scheduled event support, so that (low-frequency / non IO blocking) events can be scheduled on the Apache Celix event
  thread. 

## Improvements

- Support for Conan 2.
- Support for uclibc (not tested in CI yet).
- Support for C++14 in addition to C++17.
- Deprecated `sprintf` usage; transitioned to `snprintf` or `aprintf`.
- Refactored the bundle cache to support retention of unchanged bundles on disk.
- Automatic scan for project build options using CMake.
- Use of upstream `civetweb` dependency instead of embedded sources.
- Applied attribute format for printf-like functions.
- Removed the busy loop mechanism from the pubsub admin websocket.
- Improved cleanup procedures during bundle uninstallation to conform to the OSGi specification.
- Improved `INSTALL_RPATH` to use `$ORIGIN` during installation.
- Corrected bundle update behavior when updating bundles from different sources.
- Enhanced `libcurl` initialization procedures and made `libcurl` optional.

## Fixes

- Numerous minor fixes, especially concerning multi-threading issues and error handling.

# Noteworthy changes for 2.3.0 (2022-07-10)

## New Features

 - Support for Conan package manager
 - Async api to (un0)register services, track services, track bundles and create/remove components.
 - C++17 API.
 - Celix Promises (experimental)
 - Celix PushStreams (experimental)
 - C++ Remote Service Admin (experimental)
 - Refactored LogAdmin

## Improvements

 - Build
   - multi build type support 
 - Added celix_ api for
   - long and string hash map
   - shell command
   - logging
 - Added C++17 api for
   - BundleContext (service registration, service trackers, use services, bundle trackers)
   - BundleActivator
   - Framework
   - LogHelper
   - IShellCommand
   - Filter
   - Properties
   - Utils
 - Remote Services 
   - Interceptors support
 - PubSub
   - Interceptors
   - Wire protocol service support
   - Refactored message serialization

## Fixes

 - Too many to mention

# Changes for 2.2.1 (2020-05-10)

## Fixes

- Fixes etcdlib CMake setup to that etcdlib can be built as a separate project

# Noteworthy changes for 2.2.0 (2020-01-06)

## New features:
- PubSub TCP (donation)
- PubSub Avro bin serializer
- PubSub Websocket (donation)
- HTTP Admin (donation)
- Shell Web UI (using HTTP Admin)
 
## Improvements
- CELIX-438: Refactored celix api so that include files and symbols have a _celix "namespace"
- CELIX-459: Adds PubSub health/usage monitoring
- CELIX-467: Adds doxygen generation
- Refactored etcdlib to supported multiple instances

## Bugs
- CELIX-410: Fixes issue with property loader duplicating spaces and tabs
- CELIX-454: Fixed race condition in the etcd pubsub discovery
- CELIX-460: Fixed issue with msg not found in pub/sub serializer map due to signed/unsigned difference
- CELIX-466: Fixed race condition Race condition in adding/removing service listener hooks

# Noteworthy changes for 2.1.0 (2018-01-24)

## New Features:
-  CELIX-408: Adds support for generating runtime shell scripts so that multiple Celix containers and other executable can be run with a single command.
-  CELIX-418: Adds support for generating properties in the Celix container launcher.
-  CELIX-407: Adds support for serializers as a service for PubSub. This way PubSubAdmin are purely focused on transport techniques.
-  CELIX-401: Adds support for creating Celix docker images using a CMake function.
-  CELIX-397: Adds support for PubSub selection based on a match function. This way multiple PubSubAdmin can be active.
-  CELIX-389: Adds the PubSub implementation. A set of bundles which together operates as a service based publish subscribe technology agnostic abstraction.
-  CELIX-385: Adds etcdlib as library. This libray can be used to communicate with etcd using a C abstraction.
-  CELIX-370: Adds C++11 support by adding a C++ Dependency Manager library. This is moslty a header based library.

## Improvements:
- CELIX-415: Improves handling of ANSI control sequences to better support running in IDE's.
- CELIX-414: Improves support for running Celix container inside IDE's by basicly handling Celix containers as add_executable CMake target.
- CELIX-406: Improves handling of descriptor files, by allowing different directories for Remote Services and PubSub.
- CELIX-399: Improves PubSub to use etcdlib instead of local copy of etcd.c file.
- CELIX-396: Improves the ZMQ PubSub security so that enabling/disable of security can be done per topic.
- CELIX-395: Improves Remote Service to use the etcdlib instead of a local etcd.c file.
- CELIX-392: Removes the use of the deprecated readdir_r function. 

## Bugs:
-  CELIX-416: Fixes an issue for the Android build.
-  CELIX-410: Fixes an issue where spaces and tabs are duplicated when loading properties.
-  CELIX-405: Fixes an issue with crashes because of invalid DFI descriptors.
-  CELIX-404: Fixes an issue with crashes using the inspect shell command.
-  CELIX-403: Fixes an memory leak in the service tracker.
-  CELIX-400: Fixes an issue with private libraries being loaded twice.
-  CELIX-398: Fixes an issue with PubSub and multiple UDP connections.
-  CELIX-393: Fixes an issue with the add_bundle CMake function and using existing libaries.
-  CELIX-391: Fixes an issue with the utils_stringHash not genering unique (enough) hashes.
-  CELIX-390: Fixes an issue with cycle dependency between the Celix framework and Celix utils libraries.
-  CELIX-387: Fixes an issue with the travis build and OSX
-  CELIX-386: Fixes an issue with the C++ dependency manager and register multiple C++ services.

# Changes for 2.0.0 (2016-10-26)

## New Features
- CELIX-77 Configuration Admin Implementation
- CELIX-116 Event admin
- CELIX-119 Remove apr usage from framework
- CELIX-172 Bonjour Shell
- CELIX-237 RSA with libffi
- CELIX-269 New Dependency Manager
- CELIX-370 Add C++ support

## Improvements
- CELIX-63 make cmake directory useable for custom bundle projects
- CELIX-66 Refactor shell service struct
- CELIX-90 add additional build options for RSA components
- CELIX-111 Support multiple libraries
- CELIX-115 logservice bundle entries list grows indefinitely
- CELIX-118 Deployment Admin - Support auditlog of Apache ACE
- CELIX-123 enable code coverage for utils_test
- CELIX-125 CMakeCelix module
- CELIX-134 Update source from incubator structure to TLP
- CELIX-138 Parameterise launcher
- CELIX-144 Document Developing Celix with Eclipse
- CELIX-146 Replace printfs wit fw_log calls
- CELIX-149 Add log_writer_syslog
- CELIX-152 Added Discovery/ETCD support
- CELIX-153 add cmake configuration options for rsa_bundles
- CELIX-156 Enable all warnings
- CELIX-158 RSA is unable to re-use already started proxy factory
- CELIX-165 Add port collision auto-correction to RSA
- CELIX-169 Add port collision auto-correction to discovery
- CELIX-182 loghelper eases log_service tracking
- CELIX-187 discovery_etcd: add watchindex, handle expire action
- CELIX-193 support portable celix_thread_t initalization
- CELIX-199 Code Coverage should be optional rather than required by cmake
- CELIX-200 SEGFAULT occurs when remote services are closed
- CELIX-216 Replace strtok with strtok_r
- CELIX-230 Refactoring of the shell command service
- CELIX-242 Fix Warnings
- CELIX-245 Update civetweb to latest version
- CELIX-246 enable Travis CI for Apache Celix
- CELIX-247 Enable ANDROID support
- CELIX-249 Refactor most char * usage to const char *
- CELIX-251 missing includes in device access example
- CELIX-255 Update default BUILD option
- CELIX-258 framework uses  dlopen/dlsym to set the bundleActivator
- CELIX-259 dispatcherThread does not perform a graceful shutdown
- CELIX-275 Can't do mkstemp on root system (deploymentAdmin_download)
- CELIX-278 Adding tags to ACE target through deployment admin
- CELIX-284 Restrict export and imports based on properties
- CELIX-285 Discovery SHM: remove obsolete jansson dependency
- CELIX-295 Many compiling warnings in unit tests
- CELIX-296 Framework unit tests improvement
- CELIX-309 Make DFI available for common use
- CELIX-317 Dependency Manager suspend state
- CELIX-320 outdated utils tests (threads, hashmap)
- CELIX-323 Version and version_range moved from framework to utils
- CELIX-326 Add service version support to dependency manager
- CELIX-327 Filter does not support greater than and lesser than operators
- CELIX-328 Service version support for RSA DFI
- CELIX-330 document using markdown
- CELIX-333 integrate coverity scans
- CELIX-335 Refactor deploying bundles with cmake
- CELIX-339 celix_log_mock doesnt show logs to the user
- CELIX-341 Fix coverity issues in Shell / Shell TUI
- CELIX-348 The utils_stringHash does not generate unique hashes.
- CELIX-352 RSA_DFI and embedded celix
- CELIX-353 Make bundle context retrievable form dm component
- CELIX-365 Refactor some usage of void* to const void*

## Bugs
- CELIX-104 deployment_admin bundle won't start when missing properties
- CELIX-105 Fixed array_list_test
- CELIX-114 Potential deadlock in log_service bundle during stop
- CELIX-122 missing dependency uuid
- CELIX-124 Celix memory leaks fixing
- CELIX-127 Makefiles not generated using CMake 3.0
- CELIX-128 remote_shell port cannot be changed
- CELIX-129 Update RSA to be compatible with the Amdatu RSA implementation
- CELIX-130 Implement Configured Endpoint discovery compatible with Amdatu RSA
- CELIX-136 contrib Configured endpoint discovery
- CELIX-137 Possible concurrency issues in topology manager
- CELIX-139 Update tests and mocks to latest CppUTest
- CELIX-147 RSA_SHM: concurrency issue when client segfaults
- CELIX-150 Topology Manager segfaults when RSA/bundle w/ exp. service stops in wrong order
- CELIX-154 echo exampe not working
- CELIX-155 Fix CMake warnings during configuration
- CELIX-157 service_reference misses functions to get property keys and values
- CELIX-159 PThread usage not correct for Linux
- CELIX-161 newly added RSA cannot manage already exported/imported services
- CELIX-162 Update encoding/decoding of replies.
- CELIX-167 Update command to be able to pass a pointer (handle)
- CELIX-168 discovery_etcd:Make root-path configurable
- CELIX-170 Remote services can fail to restart when felix restarts
- CELIX-173 stopping rsa_http bundle does not stop rsa webserver
- CELIX-174  invalid bundle_context during fw shutdown
- CELIX-175 segfault during shutdown when calculator is already stopped
- CELIX-177 not all endpoints are unistalled when rsa_http bundle is stopped
- CELIX-178 Shell_Tui bundle hangs on stop
- CELIX-179 memory leak in rsa_http callback
- CELIX-180 framework_tests do not compile
- CELIX-181 Incorrect reply status when no data is returned on a remote call.
- CELIX-185 Memory leaks in Discovery Endpoint Descriptor Reader
- CELIX-186 deployment_admin segfaults while downloading bundle
- CELIX-188 Add missing log_service headers to installations
- CELIX-189 LogService segfaults when log message pointer is overwritten
- CELIX-190 remote services memory leaks
- CELIX-192 rsa_http: add locking
- CELIX-194 Refactor RemoteService proxy factory
- CELIX-195 SEGFAULT occurs when running a log command.
- CELIX-197 insufficient memory allocated
- CELIX-198 Logging can segfault for strings 512 characters or longer
- CELIX-201 SEGFAULT occurs when restarting apache_celix_rs_topology_manager
- CELIX-202 Not all components are disabled with a clean build
- CELIX-205 RSA Discovery (Configured) bundle gets stuck
- CELIX-213 SEGFAULT occurs due to memory access after memory is free'd
- CELIX-215 curl_global_init() not called directly
- CELIX-218 Memory leaks in service_registry.c
- CELIX-219 Memory Leaks
- CELIX-221 Deployment admin segfaults when deploying a bundle
- CELIX-223 Celix crashes because of wrong bundle versions
- CELIX-224 Wrong use of errno in launcher.c
- CELIX-226 __unused atttibute does not work with  Linux
- CELIX-227 compile error under linux due to missing header include
- CELIX-229 Make APR optional
- CELIX-231 Missing log_helper creation in discovery_etcd
- CELIX-238 Contributing page links incorrect
- CELIX-239 TopologyManager does not maintain exportedServices
- CELIX-240 RSA: deadlock when stopping
- CELIX-241 remote_interface incorrect
- CELIX-248 too many arguments for format
- CELIX-250 config.h is not exported
- CELIX-252 discovery_etcd cannot handle celix restarts
- CELIX-253 Deployment admin does not always download the latest version from ACE
- CELIX-254 Memory leakage in deployment_admin
- CELIX-260 missing include in deployment admin
- CELIX-262 Fix minor issues in hashMap/linkedList
- CELIX-263 replace utils cunit tests w/ cpputest tests
- CELIX-264 Missing strdup leads to invalid free
- CELIX-270 Fix Code Coverage
- CELIX-271 setup coveralls.io
- CELIX-272 framework: improve locking / synchronization
- CELIX-274 waitForShutdown issue when starting two embedded celix frameworks.
- CELIX-279 Celix fails to compile w/ CMake 3.3
- CELIX-280 deployment_admin misses proper shutdown functionality
- CELIX-287 racecondition for framework event listener
- CELIX-288 Archive directory not properly read
- CELIX-289 Fix celix mocks
- CELIX-290 Mock fixes, CMakelist fix, build warning fix
- CELIX-292 Memory leak in refactored shell
- CELIX-294 changed dfi library from static to shared
- CELIX-298 Memory leaks in rsa_dfi
- CELIX-300 Invalid read in serviceRegistry during framework_shutdown
- CELIX-301 Memory leaks in rsa_shm
- CELIX-302 Service Tracker Test error breaks the build
- CELIX-304 Memory leaks in manifest parser, requirement, capability; out-of-date tests
- CELIX-305 Memory leaks in RSA_SHM, RSA_DFI, RSA_HTTP
- CELIX-306 Memory leaks in remote_proxy_factory, unit tests issues
- CELIX-307 "service registration set properties" deadlocks
- CELIX-308 Dependency Manager memory leaks
- CELIX-310 "serviceRegistry_getRegisteredServices" deadlocks
- CELIX-311 Framework Tests Build broken
- CELIX-312 ServiceReference usage counter inconsistent state
- CELIX-313 out of date/defunct tests
- CELIX-316 Wrong conversion for 'N' type in json_serializer
- CELIX-322 Memory leaks in resolver and framework tests
- CELIX-324 Version support in dfi library
- CELIX-325 Bundle test sporadicly fails
- CELIX-329 framework "service_" tests are outdates, some small bugs in the sources
- CELIX-331 test configuraiton needs update for newer CMake
- CELIX-332 filter tests absent, small bugs in the source
- CELIX-334 Race Condition in Topology Manager causes spurious segfaults
- CELIX-336 resolver_test doesn't compile
- CELIX-343 configuration_unbind never called
- CELIX-344 service tracker removes wrong service
- CELIX-345 Typo in Dependency Manager interface
- CELIX-346 celix-bootstrap problems
- CELIX-347 Memory leaks in dm_service_dependency
- CELIX-349 ServiceTracker update references list after invoking added callback
- CELIX-350 shell_tui wrong handling service reference
- CELIX-354 Coverity High Impact issues
- CELIX-356 Import libraries not supported in revamped cmake commands
- CELIX-357 Coverity Medium Impact issues
- CELIX-358 Coverity Low+New High Impact issues
- CELIX-359 Android build stopped working
- CELIX-360 Coverity leftover issues
- CELIX-361 etcd_watcher notifications loss when ETCD transaction rate is high
- CELIX-363 Memory leak in DFI exportRegistration_create
- CELIX-364 Incorrect destroy of dependency manager info struct
- CELIX-366 eclipse launch file not correctly generated
- CELIX-367 Memory leak in properties
- CELIX-369 Tests fail with sanitizer
- CELIX-371 Due to a fixed maximum length of lines in property file not all bundles are started
- CELIX-372 serviceRegistry_clearReferencesFor warning info unclear
- CELIX-373 Endpoint Server number is fixed and too low
- CELIX-374 RTLD_NODELETE flag
- CELIX-375 Topology manager deadlocks when interacts with dependency manager
- CELIX-377 wrong rpath setup in CMake files
- CELIX-378 Travis build errors on Max OSX
- CELIX-379 Extend cmake fucntion add_deploy with an option to specify the launcher
- CELIX-376 serviceRegistration sometimes paired to invalidated serviceReference
- CELIX-380 PROPERTIES_FOR_EACH macro does not iterate over all keys
- CELIX-381 Invoke set for dependency manager called before suspending the component<|MERGE_RESOLUTION|>--- conflicted
+++ resolved
@@ -33,7 +33,9 @@
 - pubsub_serializer.h is removed and no longer supported. Use pubsub_message_serialization_service.h instead.
 - C++11 support for dm is removed. C++14 is now the minimum required version.
 - C++17 string_view support is removed from the utils and framework lib.
-<<<<<<< HEAD
+- Apache Celix CMake bundle functions without a celix_ prefix or infix are removed.
+- Apache Celix CMake support for creating docker images and creating runtimes dirs is removed.
+- Support and usage of "service.lang" service property is removed. 
 - pubsub_serializer.h is removed and no longer supported. Use pubsub_message_serialization_service.h instead.
 - C Properties are no longer a direct typedef o `hashmap`. 
 - celix_string/long_hashmap put functions now return a celix_status_t instead of bool (value replaced). 
@@ -42,11 +44,6 @@
 ## New Features
 
 - Basic type support for value in celix Properties.
-=======
-- Apache Celix CMake bundle functions without a celix_ prefix or infix are removed.
-- Apache Celix CMake support for creating docker images and creating runtimes dirs is removed.
-- Support and usage of "service.lang" service property is removed. 
->>>>>>> df4fbc71
 
 # Noteworthy Changes for 2.4.0 (2023-09-27)
 
