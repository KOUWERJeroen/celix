---
title: Changes
---

<!--
Licensed to the Apache Software Foundation (ASF) under one or more
contributor license agreements.  See the NOTICE file distributed with
this work for additional information regarding copyright ownership.
The ASF licenses this file to You under the Apache License, Version 2.0
(the "License"); you may not use this file except in compliance with
the License.  You may obtain a copy of the License at
   
    http://www.apache.org/licenses/LICENSE-2.0

Unless required by applicable law or agreed to in writing, software
distributed under the License is distributed on an "AS IS" BASIS,
WITHOUT WARRANTIES OR CONDITIONS OF ANY KIND, either express or implied.
See the License for the specific language governing permissions and
limitations under the License.
-->

# Noteworthy Changes for 3.0.0 (TBD)

## Backwards incompatible changes

- Deployment Admin bundle has been removed and is no longer supported.
- The libs `dependency_manager_static`, `shell_dm` and `dependency_manager_cxx_static` are removed. These libraries are
  not needed anymore. The dependency manager is an integral part of the framework lib and the `dm` command is part 
  of the standard shell commands.
- Shell v2 api is removed and no longer supported.
- Logging v2 api is removed and no longer supported.
- Bonjour Shell bundle is removed and no longer supported.
- pubsub_serializer.h is removed and no longer supported. Use pubsub_message_serialization_service.h instead.
- C++11 support for dm is removed. C++14 is now the minimum required version.
- C++17 string_view support is removed from the utils and framework lib.
- Apache Celix CMake bundle functions without a celix_ prefix or infix are removed.
- Apache Celix CMake support for creating docker images and creating runtimes dirs is removed.
- Support and usage of "service.lang" service property is removed.
- Rename of `CELIX_FRAMEWORK_FRAMEWORK_CACHE_DIR` config property to `CELIX_FRAMEWORK_CACHE_DIR`.
- Rename of `OSGI_FRAMEWORK_FRAMEWORK_UUID` config property to `CELIX_FRAMEWORK_UUID`.
- Support for OSGI_FRAMEWORK_* config properties are dropped. Use CELIX_FRAMEWORK_* instead. This includes: 
  Note this includes the `OSGI_FRAMEWORK_FRAMEWORK_STORAGE` ("org.osgi.framework.storage") config property, 
  which has been replaced with the `CELIX_FRAMEWORK_CACHE_DIR` config property. 
  - The `OSGI_FRAMEWORK_OBJECTCLASS` ("objectClass") service property, replacement is `CELIX_FRAMEWORK_SERVICE_NAME`. 
  - The `OSGI_FRAMEWORK_FRAMEWORK_STORAGE` ("org.osgi.framework.storage") config property, replacement is `CELIX_FRAMEWORK_CACHE_DIR`.
  - The `CELIX_FRAMEWORK_FRAMEWORK_STORAGE_CLEAN_NAME` ("org.osgi.framework.storage.clean") config property, replacement 
    is `CELIX_FRAMEWORK_CLEAN_CACHE_DIR_ON_CREATE`.
  - The `OSGI_FRAMEWORK_UUID` ("org.osgi.framework.uuid") config property, replacement is `CELIX_FRAMEWORK_UUID`.
- Removed support for bundle activator symbols without a `celix_` prefix.
- Removed service property constant `CELIX_FRAMEWORK_SERVICE_PID`.
- Support and usage of "service.lang" service property is removed. 
- pubsub_serializer.h is removed and no longer supported. Use pubsub_message_serialization_service.h instead.
- C Properties are no longer a direct typedef of `hashmap`. 
- celix_string/long_hashmap put functions now return a celix_status_t instead of bool (value replaced). 
  THe celix_status_t is used to indicate an ENOMEM error.
- Embedded bundles are no longer supported.
- properties.h is removed and no longer supported. Use celix_properties.h instead.
- linked_list.h is removed and no longer supported. Use celix_array_list.h instead.
- ip_utils.h is removed and no longer supported.  
- array_list.h is removed and no longer supported. Use celix_array_list.h instead.
<<<<<<< HEAD
- The signature of `celix_bundleContext_trackServices` has changed. The signature is now simpler to better support
  the use-case of using a service tracker with the `celix_bundleContext_useTrackedService*` functions.
  The `celix_bundleContext_trackServicesWithOptions` is still available for more advanced use-cases.
=======
- version.h and version_range.h are removed and no longer supported. Use celix_version.h and celix_version_range.h 
  instead.
>>>>>>> 6a550a44

## New Features

- Basic type support for value in celix Properties.

# Noteworthy Changes for 2.4.0 (2023-09-27)

## New Features

- V2 Shared memory for remote service admin.
- Zeroconf discovery of remote services.
- Symbol visibility support: Bundle symbols are now hidden by default, except for the bundle activator.
- Error injection library (for testing).
- Coding convention documentation.
- Celix error library for printing errors when no framework is available.
- Scope-based Resource Management (RAII-light for C).
- Support for uncompressed bundle deployment, which enables multiple frameworks to share the bundle resources by
  using unzipped bundle dirs instead of a zip files as BUNDLES arguments in `add_celix_container`.
- Scheduled event support, so that (low-frequency / non IO blocking) events can be scheduled on the Apache Celix event
  thread. 

## Improvements

- Support for Conan 2.
- Support for uclibc (not tested in CI yet).
- Support for C++14 in addition to C++17.
- Deprecated `sprintf` usage; transitioned to `snprintf` or `aprintf`.
- Refactored the bundle cache to support retention of unchanged bundles on disk.
- Automatic scan for project build options using CMake.
- Use of upstream `civetweb` dependency instead of embedded sources.
- Applied attribute format for printf-like functions.
- Removed the busy loop mechanism from the pubsub admin websocket.
- Improved cleanup procedures during bundle uninstallation to conform to the OSGi specification.
- Improved `INSTALL_RPATH` to use `$ORIGIN` during installation.
- Corrected bundle update behavior when updating bundles from different sources.
- Enhanced `libcurl` initialization procedures and made `libcurl` optional.

## Fixes

- Numerous minor fixes, especially concerning multi-threading issues and error handling.

# Noteworthy changes for 2.3.0 (2022-07-10)

## New Features

 - Support for Conan package manager
 - Async api to (un0)register services, track services, track bundles and create/remove components.
 - C++17 API.
 - Celix Promises (experimental)
 - Celix PushStreams (experimental)
 - C++ Remote Service Admin (experimental)
 - Refactored LogAdmin

## Improvements

 - Build
   - multi build type support 
 - Added celix_ api for
   - long and string hash map
   - shell command
   - logging
 - Added C++17 api for
   - BundleContext (service registration, service trackers, use services, bundle trackers)
   - BundleActivator
   - Framework
   - LogHelper
   - IShellCommand
   - Filter
   - Properties
   - Utils
 - Remote Services 
   - Interceptors support
 - PubSub
   - Interceptors
   - Wire protocol service support
   - Refactored message serialization

## Fixes

 - Too many to mention

# Changes for 2.2.1 (2020-05-10)

## Fixes

- Fixes etcdlib CMake setup to that etcdlib can be built as a separate project

# Noteworthy changes for 2.2.0 (2020-01-06)

## New features:
- PubSub TCP (donation)
- PubSub Avro bin serializer
- PubSub Websocket (donation)
- HTTP Admin (donation)
- Shell Web UI (using HTTP Admin)
 
## Improvements
- CELIX-438: Refactored celix api so that include files and symbols have a _celix "namespace"
- CELIX-459: Adds PubSub health/usage monitoring
- CELIX-467: Adds doxygen generation
- Refactored etcdlib to supported multiple instances

## Bugs
- CELIX-410: Fixes issue with property loader duplicating spaces and tabs
- CELIX-454: Fixed race condition in the etcd pubsub discovery
- CELIX-460: Fixed issue with msg not found in pub/sub serializer map due to signed/unsigned difference
- CELIX-466: Fixed race condition Race condition in adding/removing service listener hooks

# Noteworthy changes for 2.1.0 (2018-01-24)

## New Features:
-  CELIX-408: Adds support for generating runtime shell scripts so that multiple Celix containers and other executable can be run with a single command.
-  CELIX-418: Adds support for generating properties in the Celix container launcher.
-  CELIX-407: Adds support for serializers as a service for PubSub. This way PubSubAdmin are purely focused on transport techniques.
-  CELIX-401: Adds support for creating Celix docker images using a CMake function.
-  CELIX-397: Adds support for PubSub selection based on a match function. This way multiple PubSubAdmin can be active.
-  CELIX-389: Adds the PubSub implementation. A set of bundles which together operates as a service based publish subscribe technology agnostic abstraction.
-  CELIX-385: Adds etcdlib as library. This libray can be used to communicate with etcd using a C abstraction.
-  CELIX-370: Adds C++11 support by adding a C++ Dependency Manager library. This is moslty a header based library.

## Improvements:
- CELIX-415: Improves handling of ANSI control sequences to better support running in IDE's.
- CELIX-414: Improves support for running Celix container inside IDE's by basicly handling Celix containers as add_executable CMake target.
- CELIX-406: Improves handling of descriptor files, by allowing different directories for Remote Services and PubSub.
- CELIX-399: Improves PubSub to use etcdlib instead of local copy of etcd.c file.
- CELIX-396: Improves the ZMQ PubSub security so that enabling/disable of security can be done per topic.
- CELIX-395: Improves Remote Service to use the etcdlib instead of a local etcd.c file.
- CELIX-392: Removes the use of the deprecated readdir_r function. 

## Bugs:
-  CELIX-416: Fixes an issue for the Android build.
-  CELIX-410: Fixes an issue where spaces and tabs are duplicated when loading properties.
-  CELIX-405: Fixes an issue with crashes because of invalid DFI descriptors.
-  CELIX-404: Fixes an issue with crashes using the inspect shell command.
-  CELIX-403: Fixes an memory leak in the service tracker.
-  CELIX-400: Fixes an issue with private libraries being loaded twice.
-  CELIX-398: Fixes an issue with PubSub and multiple UDP connections.
-  CELIX-393: Fixes an issue with the add_bundle CMake function and using existing libaries.
-  CELIX-391: Fixes an issue with the utils_stringHash not genering unique (enough) hashes.
-  CELIX-390: Fixes an issue with cycle dependency between the Celix framework and Celix utils libraries.
-  CELIX-387: Fixes an issue with the travis build and OSX
-  CELIX-386: Fixes an issue with the C++ dependency manager and register multiple C++ services.

# Changes for 2.0.0 (2016-10-26)

## New Features
- CELIX-77 Configuration Admin Implementation
- CELIX-116 Event admin
- CELIX-119 Remove apr usage from framework
- CELIX-172 Bonjour Shell
- CELIX-237 RSA with libffi
- CELIX-269 New Dependency Manager
- CELIX-370 Add C++ support

## Improvements
- CELIX-63 make cmake directory useable for custom bundle projects
- CELIX-66 Refactor shell service struct
- CELIX-90 add additional build options for RSA components
- CELIX-111 Support multiple libraries
- CELIX-115 logservice bundle entries list grows indefinitely
- CELIX-118 Deployment Admin - Support auditlog of Apache ACE
- CELIX-123 enable code coverage for utils_test
- CELIX-125 CMakeCelix module
- CELIX-134 Update source from incubator structure to TLP
- CELIX-138 Parameterise launcher
- CELIX-144 Document Developing Celix with Eclipse
- CELIX-146 Replace printfs wit fw_log calls
- CELIX-149 Add log_writer_syslog
- CELIX-152 Added Discovery/ETCD support
- CELIX-153 add cmake configuration options for rsa_bundles
- CELIX-156 Enable all warnings
- CELIX-158 RSA is unable to re-use already started proxy factory
- CELIX-165 Add port collision auto-correction to RSA
- CELIX-169 Add port collision auto-correction to discovery
- CELIX-182 loghelper eases log_service tracking
- CELIX-187 discovery_etcd: add watchindex, handle expire action
- CELIX-193 support portable celix_thread_t initalization
- CELIX-199 Code Coverage should be optional rather than required by cmake
- CELIX-200 SEGFAULT occurs when remote services are closed
- CELIX-216 Replace strtok with strtok_r
- CELIX-230 Refactoring of the shell command service
- CELIX-242 Fix Warnings
- CELIX-245 Update civetweb to latest version
- CELIX-246 enable Travis CI for Apache Celix
- CELIX-247 Enable ANDROID support
- CELIX-249 Refactor most char * usage to const char *
- CELIX-251 missing includes in device access example
- CELIX-255 Update default BUILD option
- CELIX-258 framework uses  dlopen/dlsym to set the bundleActivator
- CELIX-259 dispatcherThread does not perform a graceful shutdown
- CELIX-275 Can't do mkstemp on root system (deploymentAdmin_download)
- CELIX-278 Adding tags to ACE target through deployment admin
- CELIX-284 Restrict export and imports based on properties
- CELIX-285 Discovery SHM: remove obsolete jansson dependency
- CELIX-295 Many compiling warnings in unit tests
- CELIX-296 Framework unit tests improvement
- CELIX-309 Make DFI available for common use
- CELIX-317 Dependency Manager suspend state
- CELIX-320 outdated utils tests (threads, hashmap)
- CELIX-323 Version and version_range moved from framework to utils
- CELIX-326 Add service version support to dependency manager
- CELIX-327 Filter does not support greater than and lesser than operators
- CELIX-328 Service version support for RSA DFI
- CELIX-330 document using markdown
- CELIX-333 integrate coverity scans
- CELIX-335 Refactor deploying bundles with cmake
- CELIX-339 celix_log_mock doesnt show logs to the user
- CELIX-341 Fix coverity issues in Shell / Shell TUI
- CELIX-348 The utils_stringHash does not generate unique hashes.
- CELIX-352 RSA_DFI and embedded celix
- CELIX-353 Make bundle context retrievable form dm component
- CELIX-365 Refactor some usage of void* to const void*

## Bugs
- CELIX-104 deployment_admin bundle won't start when missing properties
- CELIX-105 Fixed array_list_test
- CELIX-114 Potential deadlock in log_service bundle during stop
- CELIX-122 missing dependency uuid
- CELIX-124 Celix memory leaks fixing
- CELIX-127 Makefiles not generated using CMake 3.0
- CELIX-128 remote_shell port cannot be changed
- CELIX-129 Update RSA to be compatible with the Amdatu RSA implementation
- CELIX-130 Implement Configured Endpoint discovery compatible with Amdatu RSA
- CELIX-136 contrib Configured endpoint discovery
- CELIX-137 Possible concurrency issues in topology manager
- CELIX-139 Update tests and mocks to latest CppUTest
- CELIX-147 RSA_SHM: concurrency issue when client segfaults
- CELIX-150 Topology Manager segfaults when RSA/bundle w/ exp. service stops in wrong order
- CELIX-154 echo exampe not working
- CELIX-155 Fix CMake warnings during configuration
- CELIX-157 service_reference misses functions to get property keys and values
- CELIX-159 PThread usage not correct for Linux
- CELIX-161 newly added RSA cannot manage already exported/imported services
- CELIX-162 Update encoding/decoding of replies.
- CELIX-167 Update command to be able to pass a pointer (handle)
- CELIX-168 discovery_etcd:Make root-path configurable
- CELIX-170 Remote services can fail to restart when felix restarts
- CELIX-173 stopping rsa_http bundle does not stop rsa webserver
- CELIX-174  invalid bundle_context during fw shutdown
- CELIX-175 segfault during shutdown when calculator is already stopped
- CELIX-177 not all endpoints are unistalled when rsa_http bundle is stopped
- CELIX-178 Shell_Tui bundle hangs on stop
- CELIX-179 memory leak in rsa_http callback
- CELIX-180 framework_tests do not compile
- CELIX-181 Incorrect reply status when no data is returned on a remote call.
- CELIX-185 Memory leaks in Discovery Endpoint Descriptor Reader
- CELIX-186 deployment_admin segfaults while downloading bundle
- CELIX-188 Add missing log_service headers to installations
- CELIX-189 LogService segfaults when log message pointer is overwritten
- CELIX-190 remote services memory leaks
- CELIX-192 rsa_http: add locking
- CELIX-194 Refactor RemoteService proxy factory
- CELIX-195 SEGFAULT occurs when running a log command.
- CELIX-197 insufficient memory allocated
- CELIX-198 Logging can segfault for strings 512 characters or longer
- CELIX-201 SEGFAULT occurs when restarting apache_celix_rs_topology_manager
- CELIX-202 Not all components are disabled with a clean build
- CELIX-205 RSA Discovery (Configured) bundle gets stuck
- CELIX-213 SEGFAULT occurs due to memory access after memory is free'd
- CELIX-215 curl_global_init() not called directly
- CELIX-218 Memory leaks in service_registry.c
- CELIX-219 Memory Leaks
- CELIX-221 Deployment admin segfaults when deploying a bundle
- CELIX-223 Celix crashes because of wrong bundle versions
- CELIX-224 Wrong use of errno in launcher.c
- CELIX-226 __unused atttibute does not work with  Linux
- CELIX-227 compile error under linux due to missing header include
- CELIX-229 Make APR optional
- CELIX-231 Missing log_helper creation in discovery_etcd
- CELIX-238 Contributing page links incorrect
- CELIX-239 TopologyManager does not maintain exportedServices
- CELIX-240 RSA: deadlock when stopping
- CELIX-241 remote_interface incorrect
- CELIX-248 too many arguments for format
- CELIX-250 config.h is not exported
- CELIX-252 discovery_etcd cannot handle celix restarts
- CELIX-253 Deployment admin does not always download the latest version from ACE
- CELIX-254 Memory leakage in deployment_admin
- CELIX-260 missing include in deployment admin
- CELIX-262 Fix minor issues in hashMap/linkedList
- CELIX-263 replace utils cunit tests w/ cpputest tests
- CELIX-264 Missing strdup leads to invalid free
- CELIX-270 Fix Code Coverage
- CELIX-271 setup coveralls.io
- CELIX-272 framework: improve locking / synchronization
- CELIX-274 waitForShutdown issue when starting two embedded celix frameworks.
- CELIX-279 Celix fails to compile w/ CMake 3.3
- CELIX-280 deployment_admin misses proper shutdown functionality
- CELIX-287 racecondition for framework event listener
- CELIX-288 Archive directory not properly read
- CELIX-289 Fix celix mocks
- CELIX-290 Mock fixes, CMakelist fix, build warning fix
- CELIX-292 Memory leak in refactored shell
- CELIX-294 changed dfi library from static to shared
- CELIX-298 Memory leaks in rsa_dfi
- CELIX-300 Invalid read in serviceRegistry during framework_shutdown
- CELIX-301 Memory leaks in rsa_shm
- CELIX-302 Service Tracker Test error breaks the build
- CELIX-304 Memory leaks in manifest parser, requirement, capability; out-of-date tests
- CELIX-305 Memory leaks in RSA_SHM, RSA_DFI, RSA_HTTP
- CELIX-306 Memory leaks in remote_proxy_factory, unit tests issues
- CELIX-307 "service registration set properties" deadlocks
- CELIX-308 Dependency Manager memory leaks
- CELIX-310 "serviceRegistry_getRegisteredServices" deadlocks
- CELIX-311 Framework Tests Build broken
- CELIX-312 ServiceReference usage counter inconsistent state
- CELIX-313 out of date/defunct tests
- CELIX-316 Wrong conversion for 'N' type in json_serializer
- CELIX-322 Memory leaks in resolver and framework tests
- CELIX-324 Version support in dfi library
- CELIX-325 Bundle test sporadicly fails
- CELIX-329 framework "service_" tests are outdates, some small bugs in the sources
- CELIX-331 test configuraiton needs update for newer CMake
- CELIX-332 filter tests absent, small bugs in the source
- CELIX-334 Race Condition in Topology Manager causes spurious segfaults
- CELIX-336 resolver_test doesn't compile
- CELIX-343 configuration_unbind never called
- CELIX-344 service tracker removes wrong service
- CELIX-345 Typo in Dependency Manager interface
- CELIX-346 celix-bootstrap problems
- CELIX-347 Memory leaks in dm_service_dependency
- CELIX-349 ServiceTracker update references list after invoking added callback
- CELIX-350 shell_tui wrong handling service reference
- CELIX-354 Coverity High Impact issues
- CELIX-356 Import libraries not supported in revamped cmake commands
- CELIX-357 Coverity Medium Impact issues
- CELIX-358 Coverity Low+New High Impact issues
- CELIX-359 Android build stopped working
- CELIX-360 Coverity leftover issues
- CELIX-361 etcd_watcher notifications loss when ETCD transaction rate is high
- CELIX-363 Memory leak in DFI exportRegistration_create
- CELIX-364 Incorrect destroy of dependency manager info struct
- CELIX-366 eclipse launch file not correctly generated
- CELIX-367 Memory leak in properties
- CELIX-369 Tests fail with sanitizer
- CELIX-371 Due to a fixed maximum length of lines in property file not all bundles are started
- CELIX-372 serviceRegistry_clearReferencesFor warning info unclear
- CELIX-373 Endpoint Server number is fixed and too low
- CELIX-374 RTLD_NODELETE flag
- CELIX-375 Topology manager deadlocks when interacts with dependency manager
- CELIX-377 wrong rpath setup in CMake files
- CELIX-378 Travis build errors on Max OSX
- CELIX-379 Extend cmake fucntion add_deploy with an option to specify the launcher
- CELIX-376 serviceRegistration sometimes paired to invalidated serviceReference
- CELIX-380 PROPERTIES_FOR_EACH macro does not iterate over all keys
- CELIX-381 Invoke set for dependency manager called before suspending the component<|MERGE_RESOLUTION|>--- conflicted
+++ resolved
@@ -58,14 +58,11 @@
 - linked_list.h is removed and no longer supported. Use celix_array_list.h instead.
 - ip_utils.h is removed and no longer supported.  
 - array_list.h is removed and no longer supported. Use celix_array_list.h instead.
-<<<<<<< HEAD
+- version.h and version_range.h are removed and no longer supported. Use celix_version.h and celix_version_range.h 
+  instead.
 - The signature of `celix_bundleContext_trackServices` has changed. The signature is now simpler to better support
   the use-case of using a service tracker with the `celix_bundleContext_useTrackedService*` functions.
   The `celix_bundleContext_trackServicesWithOptions` is still available for more advanced use-cases.
-=======
-- version.h and version_range.h are removed and no longer supported. Use celix_version.h and celix_version_range.h 
-  instead.
->>>>>>> 6a550a44
 
 ## New Features
 
