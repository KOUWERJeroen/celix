---
title: Changes
---

<!--
Licensed to the Apache Software Foundation (ASF) under one or more
contributor license agreements.  See the NOTICE file distributed with
this work for additional information regarding copyright ownership.
The ASF licenses this file to You under the Apache License, Version 2.0
(the "License"); you may not use this file except in compliance with
the License.  You may obtain a copy of the License at
   
    http://www.apache.org/licenses/LICENSE-2.0

Unless required by applicable law or agreed to in writing, software
distributed under the License is distributed on an "AS IS" BASIS,
WITHOUT WARRANTIES OR CONDITIONS OF ANY KIND, either express or implied.
See the License for the specific language governing permissions and
limitations under the License.
-->

# Noteworthy Changes for 3.0.0 (TBD)

<<<<<<< HEAD
## Backwards incompatible changes

- The libs `dependency_manager_static`, `shell_dm` and `dependency_manager_cxx_static` are removed. These libraries are
  not needed anymore. The dependency manager is an integral part of the framework lib and the `dm` command is part 
  of the standard shell commands.
=======
- Deployment Admin bundle has been removed and is no longer supported.
>>>>>>> 86379aa3

# Noteworthy Changes for 2.4.0 (2023-09-27)

## New Features

- V2 Shared memory for remote service admin.
- Zeroconf discovery of remote services.
- Symbol visibility support: Bundle symbols are now hidden by default, except for the bundle activator.
- Error injection library (for testing).
- Coding convention documentation.
- Celix error library for printing errors when no framework is available.
- Scope-based Resource Management (RAII-light for C).
- Support for uncompressed bundle deployment, which enables multiple frameworks to share the bundle resources by
  using unzipped bundle dirs instead of a zip files as BUNDLES arguments in `add_celix_container`.
- Scheduled event support, so that (low-frequency / non IO blocking) events can be scheduled on the Apache Celix event
  thread. 

## Improvements

- Support for Conan 2.
- Support for uclibc (not tested in CI yet).
- Support for C++14 in addition to C++17.
- Deprecated `sprintf` usage; transitioned to `snprintf` or `aprintf`.
- Refactored the bundle cache to support retention of unchanged bundles on disk.
- Automatic scan for project build options using CMake.
- Use of upstream `civetweb` dependency instead of embedded sources.
- Applied attribute format for printf-like functions.
- Removed the busy loop mechanism from the pubsub admin websocket.
- Improved cleanup procedures during bundle uninstallation to conform to the OSGi specification.
- Improved `INSTALL_RPATH` to use `$ORIGIN` during installation.
- Corrected bundle update behavior when updating bundles from different sources.
- Enhanced `libcurl` initialization procedures and made `libcurl` optional.

## Fixes

- Numerous minor fixes, especially concerning multi-threading issues and error handling.

# Noteworthy changes for 2.3.0 (2022-07-10)

## New Features

 - Support for Conan package manager
 - Async api to (un0)register services, track services, track bundles and create/remove components.
 - C++17 API.
 - Celix Promises (experimental)
 - Celix PushStreams (experimental)
 - C++ Remote Service Admin (experimental)
 - Refactored LogAdmin

## Improvements

 - Build
   - multi build type support 
 - Added celix_ api for
   - long and string hash map
   - shell command
   - logging
 - Added C++17 api for
   - BundleContext (service registration, service trackers, use services, bundle trackers)
   - BundleActivator
   - Framework
   - LogHelper
   - IShellCommand
   - Filter
   - Properties
   - Utils
 - Remote Services 
   - Interceptors support
 - PubSub
   - Interceptors
   - Wire protocol service support
   - Refactored message serialization

## Fixes

 - Too many to mention

# Changes for 2.2.1 (2020-05-10)

## Fixes

- Fixes etcdlib CMake setup to that etcdlib can be built as a separate project

# Noteworthy changes for 2.2.0 (2020-01-06)

## New features:
- PubSub TCP (donation)
- PubSub Avro bin serializer
- PubSub Websocket (donation)
- HTTP Admin (donation)
- Shell Web UI (using HTTP Admin)
 
## Improvements
- CELIX-438: Refactored celix api so that include files and symbols have a _celix "namespace"
- CELIX-459: Adds PubSub health/usage monitoring
- CELIX-467: Adds doxygen generation
- Refactored etcdlib to supported multiple instances

## Bugs
- CELIX-410: Fixes issue with property loader duplicating spaces and tabs
- CELIX-454: Fixed race condition in the etcd pubsub discovery
- CELIX-460: Fixed issue with msg not found in pub/sub serializer map due to signed/unsigned difference
- CELIX-466: Fixed race condition Race condition in adding/removing service listener hooks

# Noteworthy changes for 2.1.0 (2018-01-24)

## New Features:
-  CELIX-408: Adds support for generating runtime shell scripts so that multiple Celix containers and other executable can be run with a single command.
-  CELIX-418: Adds support for generating properties in the Celix container launcher.
-  CELIX-407: Adds support for serializers as a service for PubSub. This way PubSubAdmin are purely focused on transport techniques.
-  CELIX-401: Adds support for creating Celix docker images using a CMake function.
-  CELIX-397: Adds support for PubSub selection based on a match function. This way multiple PubSubAdmin can be active.
-  CELIX-389: Adds the PubSub implementation. A set of bundles which together operates as a service based publish subscribe technology agnostic abstraction.
-  CELIX-385: Adds etcdlib as library. This libray can be used to communicate with etcd using a C abstraction.
-  CELIX-370: Adds C++11 support by adding a C++ Dependency Manager library. This is moslty a header based library.

## Improvements:
- CELIX-415: Improves handling of ANSI control sequences to better support running in IDE's.
- CELIX-414: Improves support for running Celix container inside IDE's by basicly handling Celix containers as add_executable CMake target.
- CELIX-406: Improves handling of descriptor files, by allowing different directories for Remote Services and PubSub.
- CELIX-399: Improves PubSub to use etcdlib instead of local copy of etcd.c file.
- CELIX-396: Improves the ZMQ PubSub security so that enabling/disable of security can be done per topic.
- CELIX-395: Improves Remote Service to use the etcdlib instead of a local etcd.c file.
- CELIX-392: Removes the use of the deprecated readdir_r function. 

## Bugs:
-  CELIX-416: Fixes an issue for the Android build.
-  CELIX-410: Fixes an issue where spaces and tabs are duplicated when loading properties.
-  CELIX-405: Fixes an issue with crashes because of invalid DFI descriptors.
-  CELIX-404: Fixes an issue with crashes using the inspect shell command.
-  CELIX-403: Fixes an memory leak in the service tracker.
-  CELIX-400: Fixes an issue with private libraries being loaded twice.
-  CELIX-398: Fixes an issue with PubSub and multiple UDP connections.
-  CELIX-393: Fixes an issue with the add_bundle CMake function and using existing libaries.
-  CELIX-391: Fixes an issue with the utils_stringHash not genering unique (enough) hashes.
-  CELIX-390: Fixes an issue with cycle dependency between the Celix framework and Celix utils libraries.
-  CELIX-387: Fixes an issue with the travis build and OSX
-  CELIX-386: Fixes an issue with the C++ dependency manager and register multiple C++ services.

# Changes for 2.0.0 (2016-10-26)

## New Features
- CELIX-77 Configuration Admin Implementation
- CELIX-116 Event admin
- CELIX-119 Remove apr usage from framework
- CELIX-172 Bonjour Shell
- CELIX-237 RSA with libffi
- CELIX-269 New Dependency Manager
- CELIX-370 Add C++ support

## Improvements
- CELIX-63 make cmake directory useable for custom bundle projects
- CELIX-66 Refactor shell service struct
- CELIX-90 add additional build options for RSA components
- CELIX-111 Support multiple libraries
- CELIX-115 logservice bundle entries list grows indefinitely
- CELIX-118 Deployment Admin - Support auditlog of Apache ACE
- CELIX-123 enable code coverage for utils_test
- CELIX-125 CMakeCelix module
- CELIX-134 Update source from incubator structure to TLP
- CELIX-138 Parameterise launcher
- CELIX-144 Document Developing Celix with Eclipse
- CELIX-146 Replace printfs wit fw_log calls
- CELIX-149 Add log_writer_syslog
- CELIX-152 Added Discovery/ETCD support
- CELIX-153 add cmake configuration options for rsa_bundles
- CELIX-156 Enable all warnings
- CELIX-158 RSA is unable to re-use already started proxy factory
- CELIX-165 Add port collision auto-correction to RSA
- CELIX-169 Add port collision auto-correction to discovery
- CELIX-182 loghelper eases log_service tracking
- CELIX-187 discovery_etcd: add watchindex, handle expire action
- CELIX-193 support portable celix_thread_t initalization
- CELIX-199 Code Coverage should be optional rather than required by cmake
- CELIX-200 SEGFAULT occurs when remote services are closed
- CELIX-216 Replace strtok with strtok_r
- CELIX-230 Refactoring of the shell command service
- CELIX-242 Fix Warnings
- CELIX-245 Update civetweb to latest version
- CELIX-246 enable Travis CI for Apache Celix
- CELIX-247 Enable ANDROID support
- CELIX-249 Refactor most char * usage to const char *
- CELIX-251 missing includes in device access example
- CELIX-255 Update default BUILD option
- CELIX-258 framework uses  dlopen/dlsym to set the bundleActivator
- CELIX-259 dispatcherThread does not perform a graceful shutdown
- CELIX-275 Can't do mkstemp on root system (deploymentAdmin_download)
- CELIX-278 Adding tags to ACE target through deployment admin
- CELIX-284 Restrict export and imports based on properties
- CELIX-285 Discovery SHM: remove obsolete jansson dependency
- CELIX-295 Many compiling warnings in unit tests
- CELIX-296 Framework unit tests improvement
- CELIX-309 Make DFI available for common use
- CELIX-317 Dependency Manager suspend state
- CELIX-320 outdated utils tests (threads, hashmap)
- CELIX-323 Version and version_range moved from framework to utils
- CELIX-326 Add service version support to dependency manager
- CELIX-327 Filter does not support greater than and lesser than operators
- CELIX-328 Service version support for RSA DFI
- CELIX-330 document using markdown
- CELIX-333 integrate coverity scans
- CELIX-335 Refactor deploying bundles with cmake
- CELIX-339 celix_log_mock doesnt show logs to the user
- CELIX-341 Fix coverity issues in Shell / Shell TUI
- CELIX-348 The utils_stringHash does not generate unique hashes.
- CELIX-352 RSA_DFI and embedded celix
- CELIX-353 Make bundle context retrievable form dm component
- CELIX-365 Refactor some usage of void* to const void*

## Bugs
- CELIX-104 deployment_admin bundle won't start when missing properties
- CELIX-105 Fixed array_list_test
- CELIX-114 Potential deadlock in log_service bundle during stop
- CELIX-122 missing dependency uuid
- CELIX-124 Celix memory leaks fixing
- CELIX-127 Makefiles not generated using CMake 3.0
- CELIX-128 remote_shell port cannot be changed
- CELIX-129 Update RSA to be compatible with the Amdatu RSA implementation
- CELIX-130 Implement Configured Endpoint discovery compatible with Amdatu RSA
- CELIX-136 contrib Configured endpoint discovery
- CELIX-137 Possible concurrency issues in topology manager
- CELIX-139 Update tests and mocks to latest CppUTest
- CELIX-147 RSA_SHM: concurrency issue when client segfaults
- CELIX-150 Topology Manager segfaults when RSA/bundle w/ exp. service stops in wrong order
- CELIX-154 echo exampe not working
- CELIX-155 Fix CMake warnings during configuration
- CELIX-157 service_reference misses functions to get property keys and values
- CELIX-159 PThread usage not correct for Linux
- CELIX-161 newly added RSA cannot manage already exported/imported services
- CELIX-162 Update encoding/decoding of replies.
- CELIX-167 Update command to be able to pass a pointer (handle)
- CELIX-168 discovery_etcd:Make root-path configurable
- CELIX-170 Remote services can fail to restart when felix restarts
- CELIX-173 stopping rsa_http bundle does not stop rsa webserver
- CELIX-174  invalid bundle_context during fw shutdown
- CELIX-175 segfault during shutdown when calculator is already stopped
- CELIX-177 not all endpoints are unistalled when rsa_http bundle is stopped
- CELIX-178 Shell_Tui bundle hangs on stop
- CELIX-179 memory leak in rsa_http callback
- CELIX-180 framework_tests do not compile
- CELIX-181 Incorrect reply status when no data is returned on a remote call.
- CELIX-185 Memory leaks in Discovery Endpoint Descriptor Reader
- CELIX-186 deployment_admin segfaults while downloading bundle
- CELIX-188 Add missing log_service headers to installations
- CELIX-189 LogService segfaults when log message pointer is overwritten
- CELIX-190 remote services memory leaks
- CELIX-192 rsa_http: add locking
- CELIX-194 Refactor RemoteService proxy factory
- CELIX-195 SEGFAULT occurs when running a log command.
- CELIX-197 insufficient memory allocated
- CELIX-198 Logging can segfault for strings 512 characters or longer
- CELIX-201 SEGFAULT occurs when restarting apache_celix_rs_topology_manager
- CELIX-202 Not all components are disabled with a clean build
- CELIX-205 RSA Discovery (Configured) bundle gets stuck
- CELIX-213 SEGFAULT occurs due to memory access after memory is free'd
- CELIX-215 curl_global_init() not called directly
- CELIX-218 Memory leaks in service_registry.c
- CELIX-219 Memory Leaks
- CELIX-221 Deployment admin segfaults when deploying a bundle
- CELIX-223 Celix crashes because of wrong bundle versions
- CELIX-224 Wrong use of errno in launcher.c
- CELIX-226 __unused atttibute does not work with  Linux
- CELIX-227 compile error under linux due to missing header include
- CELIX-229 Make APR optional
- CELIX-231 Missing log_helper creation in discovery_etcd
- CELIX-238 Contributing page links incorrect
- CELIX-239 TopologyManager does not maintain exportedServices
- CELIX-240 RSA: deadlock when stopping
- CELIX-241 remote_interface incorrect
- CELIX-248 too many arguments for format
- CELIX-250 config.h is not exported
- CELIX-252 discovery_etcd cannot handle celix restarts
- CELIX-253 Deployment admin does not always download the latest version from ACE
- CELIX-254 Memory leakage in deployment_admin
- CELIX-260 missing include in deployment admin
- CELIX-262 Fix minor issues in hashMap/linkedList
- CELIX-263 replace utils cunit tests w/ cpputest tests
- CELIX-264 Missing strdup leads to invalid free
- CELIX-270 Fix Code Coverage
- CELIX-271 setup coveralls.io
- CELIX-272 framework: improve locking / synchronization
- CELIX-274 waitForShutdown issue when starting two embedded celix frameworks.
- CELIX-279 Celix fails to compile w/ CMake 3.3
- CELIX-280 deployment_admin misses proper shutdown functionality
- CELIX-287 racecondition for framework event listener
- CELIX-288 Archive directory not properly read
- CELIX-289 Fix celix mocks
- CELIX-290 Mock fixes, CMakelist fix, build warning fix
- CELIX-292 Memory leak in refactored shell
- CELIX-294 changed dfi library from static to shared
- CELIX-298 Memory leaks in rsa_dfi
- CELIX-300 Invalid read in serviceRegistry during framework_shutdown
- CELIX-301 Memory leaks in rsa_shm
- CELIX-302 Service Tracker Test error breaks the build
- CELIX-304 Memory leaks in manifest parser, requirement, capability; out-of-date tests
- CELIX-305 Memory leaks in RSA_SHM, RSA_DFI, RSA_HTTP
- CELIX-306 Memory leaks in remote_proxy_factory, unit tests issues
- CELIX-307 "service registration set properties" deadlocks
- CELIX-308 Dependency Manager memory leaks
- CELIX-310 "serviceRegistry_getRegisteredServices" deadlocks
- CELIX-311 Framework Tests Build broken
- CELIX-312 ServiceReference usage counter inconsistent state
- CELIX-313 out of date/defunct tests
- CELIX-316 Wrong conversion for 'N' type in json_serializer
- CELIX-322 Memory leaks in resolver and framework tests
- CELIX-324 Version support in dfi library
- CELIX-325 Bundle test sporadicly fails
- CELIX-329 framework "service_" tests are outdates, some small bugs in the sources
- CELIX-331 test configuraiton needs update for newer CMake
- CELIX-332 filter tests absent, small bugs in the source
- CELIX-334 Race Condition in Topology Manager causes spurious segfaults
- CELIX-336 resolver_test doesn't compile
- CELIX-343 configuration_unbind never called
- CELIX-344 service tracker removes wrong service
- CELIX-345 Typo in Dependency Manager interface
- CELIX-346 celix-bootstrap problems
- CELIX-347 Memory leaks in dm_service_dependency
- CELIX-349 ServiceTracker update references list after invoking added callback
- CELIX-350 shell_tui wrong handling service reference
- CELIX-354 Coverity High Impact issues
- CELIX-356 Import libraries not supported in revamped cmake commands
- CELIX-357 Coverity Medium Impact issues
- CELIX-358 Coverity Low+New High Impact issues
- CELIX-359 Android build stopped working
- CELIX-360 Coverity leftover issues
- CELIX-361 etcd_watcher notifications loss when ETCD transaction rate is high
- CELIX-363 Memory leak in DFI exportRegistration_create
- CELIX-364 Incorrect destroy of dependency manager info struct
- CELIX-366 eclipse launch file not correctly generated
- CELIX-367 Memory leak in properties
- CELIX-369 Tests fail with sanitizer
- CELIX-371 Due to a fixed maximum length of lines in property file not all bundles are started
- CELIX-372 serviceRegistry_clearReferencesFor warning info unclear
- CELIX-373 Endpoint Server number is fixed and too low
- CELIX-374 RTLD_NODELETE flag
- CELIX-375 Topology manager deadlocks when interacts with dependency manager
- CELIX-377 wrong rpath setup in CMake files
- CELIX-378 Travis build errors on Max OSX
- CELIX-379 Extend cmake fucntion add_deploy with an option to specify the launcher
- CELIX-376 serviceRegistration sometimes paired to invalidated serviceReference
- CELIX-380 PROPERTIES_FOR_EACH macro does not iterate over all keys
- CELIX-381 Invoke set for dependency manager called before suspending the component<|MERGE_RESOLUTION|>--- conflicted
+++ resolved
@@ -21,15 +21,12 @@
 
 # Noteworthy Changes for 3.0.0 (TBD)
 
-<<<<<<< HEAD
 ## Backwards incompatible changes
 
+- Deployment Admin bundle has been removed and is no longer supported.
 - The libs `dependency_manager_static`, `shell_dm` and `dependency_manager_cxx_static` are removed. These libraries are
   not needed anymore. The dependency manager is an integral part of the framework lib and the `dm` command is part 
   of the standard shell commands.
-=======
-- Deployment Admin bundle has been removed and is no longer supported.
->>>>>>> 86379aa3
 
 # Noteworthy Changes for 2.4.0 (2023-09-27)
 
