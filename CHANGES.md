---
title: Changes
---

<!--
Licensed to the Apache Software Foundation (ASF) under one or more
contributor license agreements.  See the NOTICE file distributed with
this work for additional information regarding copyright ownership.
The ASF licenses this file to You under the Apache License, Version 2.0
(the "License"); you may not use this file except in compliance with
the License.  You may obtain a copy of the License at
   
    http://www.apache.org/licenses/LICENSE-2.0

Unless required by applicable law or agreed to in writing, software
distributed under the License is distributed on an "AS IS" BASIS,
WITHOUT WARRANTIES OR CONDITIONS OF ANY KIND, either express or implied.
See the License for the specific language governing permissions and
limitations under the License.
-->

# Noteworthy Changes for 3.0.0 (TBD)

## Backwards incompatible changes

- Deployment Admin bundle has been removed and is no longer supported.
- The libs `dependency_manager_static`, `shell_dm` and `dependency_manager_cxx_static` are removed. These libraries are
  not needed anymore. The dependency manager is an integral part of the framework lib and the `dm` command is part 
  of the standard shell commands.
- Shell v2 api is removed and no longer supported.
- Logging v2 api is removed and no longer supported.
- Bonjour Shell bundle is removed and no longer supported.
- pubsub_serializer.h is removed and no longer supported. Use pubsub_message_serialization_service.h instead.
- C++11 support for dm is removed. C++14 is now the minimum required version.
- C++17 string_view support is removed from the utils and framework lib.
- Apache Celix CMake bundle functions without a celix_ prefix or infix are removed.
- Apache Celix CMake support for creating docker images and creating runtimes dirs is removed.
- Support and usage of "service.lang" service property is removed.
- Rename of `CELIX_FRAMEWORK_FRAMEWORK_CACHE_DIR` config property to `CELIX_FRAMEWORK_CACHE_DIR`.
- Rename of `OSGI_FRAMEWORK_FRAMEWORK_UUID` config property to `CELIX_FRAMEWORK_UUID`.
- Support for OSGI_FRAMEWORK_* config properties are dropped. Use CELIX_FRAMEWORK_* instead. This includes: 
  Note this includes the `OSGI_FRAMEWORK_FRAMEWORK_STORAGE` ("org.osgi.framework.storage") config property, 
  which has been replaced with the `CELIX_FRAMEWORK_CACHE_DIR` config property. 
  - The `OSGI_FRAMEWORK_OBJECTCLASS` ("objectClass") service property, replacement is `CELIX_FRAMEWORK_SERVICE_NAME`. 
  - The `OSGI_FRAMEWORK_FRAMEWORK_STORAGE` ("org.osgi.framework.storage") config property, replacement is `CELIX_FRAMEWORK_CACHE_DIR`.
  - The `CELIX_FRAMEWORK_FRAMEWORK_STORAGE_CLEAN_NAME` ("org.osgi.framework.storage.clean") config property, replacement 
    is `CELIX_FRAMEWORK_CLEAN_CACHE_DIR_ON_CREATE`.
  - The `OSGI_FRAMEWORK_UUID` ("org.osgi.framework.uuid") config property, replacement is `CELIX_FRAMEWORK_UUID`.
- Removed support for bundle activator symbols without a `celix_` prefix.
- Removed service property constant `CELIX_FRAMEWORK_SERVICE_PID`.
- Support and usage of "service.lang" service property is removed. 
- pubsub_serializer.h is removed and no longer supported. Use pubsub_message_serialization_service.h instead.
- C Properties are no longer a direct typedef of `hashmap`. 
- celix_string/long_hashmap put functions now return a celix_status_t instead of bool (value replaced). 
  THe celix_status_t is used to indicate an ENOMEM error.
- Embedded bundles are no longer supported.
- properties.h is removed and no longer supported. Use celix_properties.h instead.
- linked_list.h is removed and no longer supported. Use celix_array_list.h instead.
- ip_utils.h is removed and no longer supported.  
- array_list.h is removed and no longer supported. Use celix_array_list.h instead.
<<<<<<< HEAD
- the celix_arrayList_add function no longer accepts a NULL value.
=======
- version.h and version_range.h are removed and no longer supported. Use celix_version.h and celix_version_range.h 
  instead.
>>>>>>> 6a550a44

## New Features

- Basic type support for value in celix Properties.

# Noteworthy Changes for 2.4.0 (2023-09-27)

## New Features

- V2 Shared memory for remote service admin.
- Zeroconf discovery of remote services.
- Symbol visibility support: Bundle symbols are now hidden by default, except for the bundle activator.
- Error injection library (for testing).
- Coding convention documentation.
- Celix error library for printing errors when no framework is available.
- Scope-based Resource Management (RAII-light for C).
- Support for uncompressed bundle deployment, which enables multiple frameworks to share the bundle resources by
  using unzipped bundle dirs instead of a zip files as BUNDLES arguments in `add_celix_container`.
- Scheduled event support, so that (low-frequency / non IO blocking) events can be scheduled on the Apache Celix event
  thread. 

## Improvements

- Support for Conan 2.
- Support for uclibc (not tested in CI yet).
- Support for C++14 in addition to C++17.
- Deprecated `sprintf` usage; transitioned to `snprintf` or `aprintf`.
- Refactored the bundle cache to support retention of unchanged bundles on disk.
- Automatic scan for project build options using CMake.
- Use of upstream `civetweb` dependency instead of embedded sources.
- Applied attribute format for printf-like functions.
- Removed the busy loop mechanism from the pubsub admin websocket.
- Improved cleanup procedures during bundle uninstallation to conform to the OSGi specification.
- Improved `INSTALL_RPATH` to use `$ORIGIN` during installation.
- Corrected bundle update behavior when updating bundles from different sources.
- Enhanced `libcurl` initialization procedures and made `libcurl` optional.

## Fixes

- Numerous minor fixes, especially concerning multi-threading issues and error handling.

# Noteworthy changes for 2.3.0 (2022-07-10)

## New Features

 - Support for Conan package manager
 - Async api to (un0)register services, track services, track bundles and create/remove components.
 - C++17 API.
 - Celix Promises (experimental)
 - Celix PushStreams (experimental)
 - C++ Remote Service Admin (experimental)
 - Refactored LogAdmin

## Improvements

 - Build
   - multi build type support 
 - Added celix_ api for
   - long and string hash map
   - shell command
   - logging
 - Added C++17 api for
   - BundleContext (service registration, service trackers, use services, bundle trackers)
   - BundleActivator
   - Framework
   - LogHelper
   - IShellCommand
   - Filter
   - Properties
   - Utils
 - Remote Services 
   - Interceptors support
 - PubSub
   - Interceptors
   - Wire protocol service support
   - Refactored message serialization

## Fixes

 - Too many to mention

# Changes for 2.2.1 (2020-05-10)

## Fixes

- Fixes etcdlib CMake setup to that etcdlib can be built as a separate project

# Noteworthy changes for 2.2.0 (2020-01-06)

## New features:
- PubSub TCP (donation)
- PubSub Avro bin serializer
- PubSub Websocket (donation)
- HTTP Admin (donation)
- Shell Web UI (using HTTP Admin)
 
## Improvements
- CELIX-438: Refactored celix api so that include files and symbols have a _celix "namespace"
- CELIX-459: Adds PubSub health/usage monitoring
- CELIX-467: Adds doxygen generation
- Refactored etcdlib to supported multiple instances

## Bugs
- CELIX-410: Fixes issue with property loader duplicating spaces and tabs
- CELIX-454: Fixed race condition in the etcd pubsub discovery
- CELIX-460: Fixed issue with msg not found in pub/sub serializer map due to signed/unsigned difference
- CELIX-466: Fixed race condition Race condition in adding/removing service listener hooks

# Noteworthy changes for 2.1.0 (2018-01-24)

## New Features:
-  CELIX-408: Adds support for generating runtime shell scripts so that multiple Celix containers and other executable can be run with a single command.
-  CELIX-418: Adds support for generating properties in the Celix container launcher.
-  CELIX-407: Adds support for serializers as a service for PubSub. This way PubSubAdmin are purely focused on transport techniques.
-  CELIX-401: Adds support for creating Celix docker images using a CMake function.
-  CELIX-397: Adds support for PubSub selection based on a match function. This way multiple PubSubAdmin can be active.
-  CELIX-389: Adds the PubSub implementation. A set of bundles which together operates as a service based publish subscribe technology agnostic abstraction.
-  CELIX-385: Adds etcdlib as library. This libray can be used to communicate with etcd using a C abstraction.
-  CELIX-370: Adds C++11 support by adding a C++ Dependency Manager library. This is moslty a header based library.

## Improvements:
- CELIX-415: Improves handling of ANSI control sequences to better support running in IDE's.
- CELIX-414: Improves support for running Celix container inside IDE's by basicly handling Celix containers as add_executable CMake target.
- CELIX-406: Improves handling of descriptor files, by allowing different directories for Remote Services and PubSub.
- CELIX-399: Improves PubSub to use etcdlib instead of local copy of etcd.c file.
- CELIX-396: Improves the ZMQ PubSub security so that enabling/disable of security can be done per topic.
- CELIX-395: Improves Remote Service to use the etcdlib instead of a local etcd.c file.
- CELIX-392: Removes the use of the deprecated readdir_r function. 

## Bugs:
-  CELIX-416: Fixes an issue for the Android build.
-  CELIX-410: Fixes an issue where spaces and tabs are duplicated when loading properties.
-  CELIX-405: Fixes an issue with crashes because of invalid DFI descriptors.
-  CELIX-404: Fixes an issue with crashes using the inspect shell command.
-  CELIX-403: Fixes an memory leak in the service tracker.
-  CELIX-400: Fixes an issue with private libraries being loaded twice.
-  CELIX-398: Fixes an issue with PubSub and multiple UDP connections.
-  CELIX-393: Fixes an issue with the add_bundle CMake function and using existing libaries.
-  CELIX-391: Fixes an issue with the utils_stringHash not genering unique (enough) hashes.
-  CELIX-390: Fixes an issue with cycle dependency between the Celix framework and Celix utils libraries.
-  CELIX-387: Fixes an issue with the travis build and OSX
-  CELIX-386: Fixes an issue with the C++ dependency manager and register multiple C++ services.

# Changes for 2.0.0 (2016-10-26)

## New Features
- CELIX-77 Configuration Admin Implementation
- CELIX-116 Event admin
- CELIX-119 Remove apr usage from framework
- CELIX-172 Bonjour Shell
- CELIX-237 RSA with libffi
- CELIX-269 New Dependency Manager
- CELIX-370 Add C++ support

## Improvements
- CELIX-63 make cmake directory useable for custom bundle projects
- CELIX-66 Refactor shell service struct
- CELIX-90 add additional build options for RSA components
- CELIX-111 Support multiple libraries
- CELIX-115 logservice bundle entries list grows indefinitely
- CELIX-118 Deployment Admin - Support auditlog of Apache ACE
- CELIX-123 enable code coverage for utils_test
- CELIX-125 CMakeCelix module
- CELIX-134 Update source from incubator structure to TLP
- CELIX-138 Parameterise launcher
- CELIX-144 Document Developing Celix with Eclipse
- CELIX-146 Replace printfs wit fw_log calls
- CELIX-149 Add log_writer_syslog
- CELIX-152 Added Discovery/ETCD support
- CELIX-153 add cmake configuration options for rsa_bundles
- CELIX-156 Enable all warnings
- CELIX-158 RSA is unable to re-use already started proxy factory
- CELIX-165 Add port collision auto-correction to RSA
- CELIX-169 Add port collision auto-correction to discovery
- CELIX-182 loghelper eases log_service tracking
- CELIX-187 discovery_etcd: add watchindex, handle expire action
- CELIX-193 support portable celix_thread_t initalization
- CELIX-199 Code Coverage should be optional rather than required by cmake
- CELIX-200 SEGFAULT occurs when remote services are closed
- CELIX-216 Replace strtok with strtok_r
- CELIX-230 Refactoring of the shell command service
- CELIX-242 Fix Warnings
- CELIX-245 Update civetweb to latest version
- CELIX-246 enable Travis CI for Apache Celix
- CELIX-247 Enable ANDROID support
- CELIX-249 Refactor most char * usage to const char *
- CELIX-251 missing includes in device access example
- CELIX-255 Update default BUILD option
- CELIX-258 framework uses  dlopen/dlsym to set the bundleActivator
- CELIX-259 dispatcherThread does not perform a graceful shutdown
- CELIX-275 Can't do mkstemp on root system (deploymentAdmin_download)
- CELIX-278 Adding tags to ACE target through deployment admin
- CELIX-284 Restrict export and imports based on properties
- CELIX-285 Discovery SHM: remove obsolete jansson dependency
- CELIX-295 Many compiling warnings in unit tests
- CELIX-296 Framework unit tests improvement
- CELIX-309 Make DFI available for common use
- CELIX-317 Dependency Manager suspend state
- CELIX-320 outdated utils tests (threads, hashmap)
- CELIX-323 Version and version_range moved from framework to utils
- CELIX-326 Add service version support to dependency manager
- CELIX-327 Filter does not support greater than and lesser than operators
- CELIX-328 Service version support for RSA DFI
- CELIX-330 document using markdown
- CELIX-333 integrate coverity scans
- CELIX-335 Refactor deploying bundles with cmake
- CELIX-339 celix_log_mock doesnt show logs to the user
- CELIX-341 Fix coverity issues in Shell / Shell TUI
- CELIX-348 The utils_stringHash does not generate unique hashes.
- CELIX-352 RSA_DFI and embedded celix
- CELIX-353 Make bundle context retrievable form dm component
- CELIX-365 Refactor some usage of void* to const void*

## Bugs
- CELIX-104 deployment_admin bundle won't start when missing properties
- CELIX-105 Fixed array_list_test
- CELIX-114 Potential deadlock in log_service bundle during stop
- CELIX-122 missing dependency uuid
- CELIX-124 Celix memory leaks fixing
- CELIX-127 Makefiles not generated using CMake 3.0
- CELIX-128 remote_shell port cannot be changed
- CELIX-129 Update RSA to be compatible with the Amdatu RSA implementation
- CELIX-130 Implement Configured Endpoint discovery compatible with Amdatu RSA
- CELIX-136 contrib Configured endpoint discovery
- CELIX-137 Possible concurrency issues in topology manager
- CELIX-139 Update tests and mocks to latest CppUTest
- CELIX-147 RSA_SHM: concurrency issue when client segfaults
- CELIX-150 Topology Manager segfaults when RSA/bundle w/ exp. service stops in wrong order
- CELIX-154 echo exampe not working
- CELIX-155 Fix CMake warnings during configuration
- CELIX-157 service_reference misses functions to get property keys and values
- CELIX-159 PThread usage not correct for Linux
- CELIX-161 newly added RSA cannot manage already exported/imported services
- CELIX-162 Update encoding/decoding of replies.
- CELIX-167 Update command to be able to pass a pointer (handle)
- CELIX-168 discovery_etcd:Make root-path configurable
- CELIX-170 Remote services can fail to restart when felix restarts
- CELIX-173 stopping rsa_http bundle does not stop rsa webserver
- CELIX-174  invalid bundle_context during fw shutdown
- CELIX-175 segfault during shutdown when calculator is already stopped
- CELIX-177 not all endpoints are unistalled when rsa_http bundle is stopped
- CELIX-178 Shell_Tui bundle hangs on stop
- CELIX-179 memory leak in rsa_http callback
- CELIX-180 framework_tests do not compile
- CELIX-181 Incorrect reply status when no data is returned on a remote call.
- CELIX-185 Memory leaks in Discovery Endpoint Descriptor Reader
- CELIX-186 deployment_admin segfaults while downloading bundle
- CELIX-188 Add missing log_service headers to installations
- CELIX-189 LogService segfaults when log message pointer is overwritten
- CELIX-190 remote services memory leaks
- CELIX-192 rsa_http: add locking
- CELIX-194 Refactor RemoteService proxy factory
- CELIX-195 SEGFAULT occurs when running a log command.
- CELIX-197 insufficient memory allocated
- CELIX-198 Logging can segfault for strings 512 characters or longer
- CELIX-201 SEGFAULT occurs when restarting apache_celix_rs_topology_manager
- CELIX-202 Not all components are disabled with a clean build
- CELIX-205 RSA Discovery (Configured) bundle gets stuck
- CELIX-213 SEGFAULT occurs due to memory access after memory is free'd
- CELIX-215 curl_global_init() not called directly
- CELIX-218 Memory leaks in service_registry.c
- CELIX-219 Memory Leaks
- CELIX-221 Deployment admin segfaults when deploying a bundle
- CELIX-223 Celix crashes because of wrong bundle versions
- CELIX-224 Wrong use of errno in launcher.c
- CELIX-226 __unused atttibute does not work with  Linux
- CELIX-227 compile error under linux due to missing header include
- CELIX-229 Make APR optional
- CELIX-231 Missing log_helper creation in discovery_etcd
- CELIX-238 Contributing page links incorrect
- CELIX-239 TopologyManager does not maintain exportedServices
- CELIX-240 RSA: deadlock when stopping
- CELIX-241 remote_interface incorrect
- CELIX-248 too many arguments for format
- CELIX-250 config.h is not exported
- CELIX-252 discovery_etcd cannot handle celix restarts
- CELIX-253 Deployment admin does not always download the latest version from ACE
- CELIX-254 Memory leakage in deployment_admin
- CELIX-260 missing include in deployment admin
- CELIX-262 Fix minor issues in hashMap/linkedList
- CELIX-263 replace utils cunit tests w/ cpputest tests
- CELIX-264 Missing strdup leads to invalid free
- CELIX-270 Fix Code Coverage
- CELIX-271 setup coveralls.io
- CELIX-272 framework: improve locking / synchronization
- CELIX-274 waitForShutdown issue when starting two embedded celix frameworks.
- CELIX-279 Celix fails to compile w/ CMake 3.3
- CELIX-280 deployment_admin misses proper shutdown functionality
- CELIX-287 racecondition for framework event listener
- CELIX-288 Archive directory not properly read
- CELIX-289 Fix celix mocks
- CELIX-290 Mock fixes, CMakelist fix, build warning fix
- CELIX-292 Memory leak in refactored shell
- CELIX-294 changed dfi library from static to shared
- CELIX-298 Memory leaks in rsa_dfi
- CELIX-300 Invalid read in serviceRegistry during framework_shutdown
- CELIX-301 Memory leaks in rsa_shm
- CELIX-302 Service Tracker Test error breaks the build
- CELIX-304 Memory leaks in manifest parser, requirement, capability; out-of-date tests
- CELIX-305 Memory leaks in RSA_SHM, RSA_DFI, RSA_HTTP
- CELIX-306 Memory leaks in remote_proxy_factory, unit tests issues
- CELIX-307 "service registration set properties" deadlocks
- CELIX-308 Dependency Manager memory leaks
- CELIX-310 "serviceRegistry_getRegisteredServices" deadlocks
- CELIX-311 Framework Tests Build broken
- CELIX-312 ServiceReference usage counter inconsistent state
- CELIX-313 out of date/defunct tests
- CELIX-316 Wrong conversion for 'N' type in json_serializer
- CELIX-322 Memory leaks in resolver and framework tests
- CELIX-324 Version support in dfi library
- CELIX-325 Bundle test sporadicly fails
- CELIX-329 framework "service_" tests are outdates, some small bugs in the sources
- CELIX-331 test configuraiton needs update for newer CMake
- CELIX-332 filter tests absent, small bugs in the source
- CELIX-334 Race Condition in Topology Manager causes spurious segfaults
- CELIX-336 resolver_test doesn't compile
- CELIX-343 configuration_unbind never called
- CELIX-344 service tracker removes wrong service
- CELIX-345 Typo in Dependency Manager interface
- CELIX-346 celix-bootstrap problems
- CELIX-347 Memory leaks in dm_service_dependency
- CELIX-349 ServiceTracker update references list after invoking added callback
- CELIX-350 shell_tui wrong handling service reference
- CELIX-354 Coverity High Impact issues
- CELIX-356 Import libraries not supported in revamped cmake commands
- CELIX-357 Coverity Medium Impact issues
- CELIX-358 Coverity Low+New High Impact issues
- CELIX-359 Android build stopped working
- CELIX-360 Coverity leftover issues
- CELIX-361 etcd_watcher notifications loss when ETCD transaction rate is high
- CELIX-363 Memory leak in DFI exportRegistration_create
- CELIX-364 Incorrect destroy of dependency manager info struct
- CELIX-366 eclipse launch file not correctly generated
- CELIX-367 Memory leak in properties
- CELIX-369 Tests fail with sanitizer
- CELIX-371 Due to a fixed maximum length of lines in property file not all bundles are started
- CELIX-372 serviceRegistry_clearReferencesFor warning info unclear
- CELIX-373 Endpoint Server number is fixed and too low
- CELIX-374 RTLD_NODELETE flag
- CELIX-375 Topology manager deadlocks when interacts with dependency manager
- CELIX-377 wrong rpath setup in CMake files
- CELIX-378 Travis build errors on Max OSX
- CELIX-379 Extend cmake fucntion add_deploy with an option to specify the launcher
- CELIX-376 serviceRegistration sometimes paired to invalidated serviceReference
- CELIX-380 PROPERTIES_FOR_EACH macro does not iterate over all keys
- CELIX-381 Invoke set for dependency manager called before suspending the component<|MERGE_RESOLUTION|>--- conflicted
+++ resolved
@@ -58,12 +58,9 @@
 - linked_list.h is removed and no longer supported. Use celix_array_list.h instead.
 - ip_utils.h is removed and no longer supported.  
 - array_list.h is removed and no longer supported. Use celix_array_list.h instead.
-<<<<<<< HEAD
 - the celix_arrayList_add function no longer accepts a NULL value.
-=======
 - version.h and version_range.h are removed and no longer supported. Use celix_version.h and celix_version_range.h 
   instead.
->>>>>>> 6a550a44
 
 ## New Features
 
