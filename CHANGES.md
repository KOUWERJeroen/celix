---
title: Changes
---

<!--
Licensed to the Apache Software Foundation (ASF) under one or more
contributor license agreements.  See the NOTICE file distributed with
this work for additional information regarding copyright ownership.
The ASF licenses this file to You under the Apache License, Version 2.0
(the "License"); you may not use this file except in compliance with
the License.  You may obtain a copy of the License at
   
    http://www.apache.org/licenses/LICENSE-2.0

Unless required by applicable law or agreed to in writing, software
distributed under the License is distributed on an "AS IS" BASIS,
WITHOUT WARRANTIES OR CONDITIONS OF ANY KIND, either express or implied.
See the License for the specific language governing permissions and
limitations under the License.
-->

# Noteworthy Changes for 3.0.0 (TBD)

## Backwards incompatible changes

- Deployment Admin bundle has been removed and is no longer supported.
- The libs `dependency_manager_static`, `shell_dm` and `dependency_manager_cxx_static` are removed. These libraries are
  not needed anymore. The dependency manager is an integral part of the framework lib and the `dm` command is part 
  of the standard shell commands.
- Shell v2 api is removed and no longer supported.
- Logging v2 api is removed and no longer supported.
- Bonjour Shell bundle is removed and no longer supported.
- pubsub_serializer.h is removed and no longer supported. Use pubsub_message_serialization_service.h instead.
- C++11 support for dm is removed. C++14 is now the minimum required version.
- C++17 string_view support is removed from the utils and framework lib.
- Apache Celix CMake bundle functions without a celix_ prefix or infix are removed.
- Apache Celix CMake support for creating docker images and creating runtimes dirs is removed.
- Support and usage of "service.lang" service property is removed.
- Rename of `CELIX_FRAMEWORK_FRAMEWORK_CACHE_DIR` config property to `CELIX_FRAMEWORK_CACHE_DIR`.
- Rename of `OSGI_FRAMEWORK_FRAMEWORK_UUID` config property to `CELIX_FRAMEWORK_UUID`.
- Support for OSGI_FRAMEWORK_* config properties are dropped. Use CELIX_FRAMEWORK_* instead. This includes: 
  Note this includes the `OSGI_FRAMEWORK_FRAMEWORK_STORAGE` ("org.osgi.framework.storage") config property, 
  which has been replaced with the `CELIX_FRAMEWORK_CACHE_DIR` config property. 
  - The `OSGI_FRAMEWORK_OBJECTCLASS` ("objectClass") service property, replacement is `CELIX_FRAMEWORK_SERVICE_NAME`. 
  - The `OSGI_FRAMEWORK_FRAMEWORK_STORAGE` ("org.osgi.framework.storage") config property, replacement is `CELIX_FRAMEWORK_CACHE_DIR`.
  - The `CELIX_FRAMEWORK_FRAMEWORK_STORAGE_CLEAN_NAME` ("org.osgi.framework.storage.clean") config property, replacement 
    is `CELIX_FRAMEWORK_CLEAN_CACHE_DIR_ON_CREATE`.
  - The `OSGI_FRAMEWORK_UUID` ("org.osgi.framework.uuid") config property, replacement is `CELIX_FRAMEWORK_UUID`.
- Removed support for bundle activator symbols without a `celix_` prefix.
- Removed service property constant `CELIX_FRAMEWORK_SERVICE_PID`.
- Support and usage of "service.lang" service property is removed. 
- pubsub_serializer.h is removed and no longer supported. Use pubsub_message_serialization_service.h instead.
- C Properties are no longer a direct typedef of `hashmap`. 
- celix_string/long_hashmap put functions now return a celix_status_t instead of bool (value replaced). 
  THe celix_status_t is used to indicate an ENOMEM error.
- Embedded bundles are no longer supported.
- properties.h is removed and no longer supported. Use celix_properties.h instead.
- linked_list.h is removed and no longer supported. Use celix_array_list.h instead.
- ip_utils.h is removed and no longer supported.  
- array_list.h is removed and no longer supported. Use celix_array_list.h instead.
- the celix_arrayList_add function no longer accepts a NULL value.
- version.h and version_range.h are removed and no longer supported. Use celix_version.h and celix_version_range.h 
  instead.
- The signature of `celix_bundleContext_trackServices` has changed. The signature is now simpler to better support
  the use-case of using a service tracker with the `celix_bundleContext_useTrackedService*` functions.
  The `celix_bundleContext_trackServicesWithOptions` is still available for more advanced use-cases.
- Function `celix_bundle_destroyServiceTrackerList` is removed. The returned array list from 
  `celix_bundle_listServiceTrackers` is now configured to destroy the service trackers info entries.
<<<<<<< HEAD
- Apache Celix filter now use the underlying properties value types for matching. This means that it is more important
  to add service properties with the correct type.
=======
- It is no longer possible to use the `celix_bundleContext_useService*` functions or `celix::BundleContxt::useService*` 
  methods on the Celix event thread. The calls will now immediately return and log an error if called on the
  Celix event thread.
>>>>>>> 8acbe780

## New Features

- Type support for value in celix Properties, including support for arrays.

# Noteworthy Changes for 2.4.0 (2023-09-27)

## New Features

- V2 Shared memory for remote service admin.
- Zeroconf discovery of remote services.
- Symbol visibility support: Bundle symbols are now hidden by default, except for the bundle activator.
- Error injection library (for testing).
- Coding convention documentation.
- Celix error library for printing errors when no framework is available.
- Scope-based Resource Management (RAII-light for C).
- Support for uncompressed bundle deployment, which enables multiple frameworks to share the bundle resources by
  using unzipped bundle dirs instead of a zip files as BUNDLES arguments in `add_celix_container`.
- Scheduled event support, so that (low-frequency / non IO blocking) events can be scheduled on the Apache Celix event
  thread. 

## Improvements

- Support for Conan 2.
- Support for uclibc (not tested in CI yet).
- Support for C++14 in addition to C++17.
- Deprecated `sprintf` usage; transitioned to `snprintf` or `aprintf`.
- Refactored the bundle cache to support retention of unchanged bundles on disk.
- Automatic scan for project build options using CMake.
- Use of upstream `civetweb` dependency instead of embedded sources.
- Applied attribute format for printf-like functions.
- Removed the busy loop mechanism from the pubsub admin websocket.
- Improved cleanup procedures during bundle uninstallation to conform to the OSGi specification.
- Improved `INSTALL_RPATH` to use `$ORIGIN` during installation.
- Corrected bundle update behavior when updating bundles from different sources.
- Enhanced `libcurl` initialization procedures and made `libcurl` optional.

## Fixes

- Numerous minor fixes, especially concerning multi-threading issues and error handling.

# Noteworthy changes for 2.3.0 (2022-07-10)

## New Features

 - Support for Conan package manager
 - Async api to (un0)register services, track services, track bundles and create/remove components.
 - C++17 API.
 - Celix Promises (experimental)
 - Celix PushStreams (experimental)
 - C++ Remote Service Admin (experimental)
 - Refactored LogAdmin

## Improvements

 - Build
   - multi build type support 
 - Added celix_ api for
   - long and string hash map
   - shell command
   - logging
 - Added C++17 api for
   - BundleContext (service registration, service trackers, use services, bundle trackers)
   - BundleActivator
   - Framework
   - LogHelper
   - IShellCommand
   - Filter
   - Properties
   - Utils
 - Remote Services 
   - Interceptors support
 - PubSub
   - Interceptors
   - Wire protocol service support
   - Refactored message serialization

## Fixes

 - Too many to mention

# Changes for 2.2.1 (2020-05-10)

## Fixes

- Fixes etcdlib CMake setup to that etcdlib can be built as a separate project

# Noteworthy changes for 2.2.0 (2020-01-06)

## New features:
- PubSub TCP (donation)
- PubSub Avro bin serializer
- PubSub Websocket (donation)
- HTTP Admin (donation)
- Shell Web UI (using HTTP Admin)
 
## Improvements
- CELIX-438: Refactored celix api so that include files and symbols have a _celix "namespace"
- CELIX-459: Adds PubSub health/usage monitoring
- CELIX-467: Adds doxygen generation
- Refactored etcdlib to supported multiple instances

## Bugs
- CELIX-410: Fixes issue with property loader duplicating spaces and tabs
- CELIX-454: Fixed race condition in the etcd pubsub discovery
- CELIX-460: Fixed issue with msg not found in pub/sub serializer map due to signed/unsigned difference
- CELIX-466: Fixed race condition Race condition in adding/removing service listener hooks

# Noteworthy changes for 2.1.0 (2018-01-24)

## New Features:
-  CELIX-408: Adds support for generating runtime shell scripts so that multiple Celix containers and other executable can be run with a single command.
-  CELIX-418: Adds support for generating properties in the Celix container launcher.
-  CELIX-407: Adds support for serializers as a service for PubSub. This way PubSubAdmin are purely focused on transport techniques.
-  CELIX-401: Adds support for creating Celix docker images using a CMake function.
-  CELIX-397: Adds support for PubSub selection based on a match function. This way multiple PubSubAdmin can be active.
-  CELIX-389: Adds the PubSub implementation. A set of bundles which together operates as a service based publish subscribe technology agnostic abstraction.
-  CELIX-385: Adds etcdlib as library. This libray can be used to communicate with etcd using a C abstraction.
-  CELIX-370: Adds C++11 support by adding a C++ Dependency Manager library. This is moslty a header based library.

## Improvements:
- CELIX-415: Improves handling of ANSI control sequences to better support running in IDE's.
- CELIX-414: Improves support for running Celix container inside IDE's by basicly handling Celix containers as add_executable CMake target.
- CELIX-406: Improves handling of descriptor files, by allowing different directories for Remote Services and PubSub.
- CELIX-399: Improves PubSub to use etcdlib instead of local copy of etcd.c file.
- CELIX-396: Improves the ZMQ PubSub security so that enabling/disable of security can be done per topic.
- CELIX-395: Improves Remote Service to use the etcdlib instead of a local etcd.c file.
- CELIX-392: Removes the use of the deprecated readdir_r function. 

## Bugs:
-  CELIX-416: Fixes an issue for the Android build.
-  CELIX-410: Fixes an issue where spaces and tabs are duplicated when loading properties.
-  CELIX-405: Fixes an issue with crashes because of invalid DFI descriptors.
-  CELIX-404: Fixes an issue with crashes using the inspect shell command.
-  CELIX-403: Fixes an memory leak in the service tracker.
-  CELIX-400: Fixes an issue with private libraries being loaded twice.
-  CELIX-398: Fixes an issue with PubSub and multiple UDP connections.
-  CELIX-393: Fixes an issue with the add_bundle CMake function and using existing libaries.
-  CELIX-391: Fixes an issue with the utils_stringHash not genering unique (enough) hashes.
-  CELIX-390: Fixes an issue with cycle dependency between the Celix framework and Celix utils libraries.
-  CELIX-387: Fixes an issue with the travis build and OSX
-  CELIX-386: Fixes an issue with the C++ dependency manager and register multiple C++ services.

# Changes for 2.0.0 (2016-10-26)

## New Features
- CELIX-77 Configuration Admin Implementation
- CELIX-116 Event admin
- CELIX-119 Remove apr usage from framework
- CELIX-172 Bonjour Shell
- CELIX-237 RSA with libffi
- CELIX-269 New Dependency Manager
- CELIX-370 Add C++ support

## Improvements
- CELIX-63 make cmake directory useable for custom bundle projects
- CELIX-66 Refactor shell service struct
- CELIX-90 add additional build options for RSA components
- CELIX-111 Support multiple libraries
- CELIX-115 logservice bundle entries list grows indefinitely
- CELIX-118 Deployment Admin - Support auditlog of Apache ACE
- CELIX-123 enable code coverage for utils_test
- CELIX-125 CMakeCelix module
- CELIX-134 Update source from incubator structure to TLP
- CELIX-138 Parameterise launcher
- CELIX-144 Document Developing Celix with Eclipse
- CELIX-146 Replace printfs wit fw_log calls
- CELIX-149 Add log_writer_syslog
- CELIX-152 Added Discovery/ETCD support
- CELIX-153 add cmake configuration options for rsa_bundles
- CELIX-156 Enable all warnings
- CELIX-158 RSA is unable to re-use already started proxy factory
- CELIX-165 Add port collision auto-correction to RSA
- CELIX-169 Add port collision auto-correction to discovery
- CELIX-182 loghelper eases log_service tracking
- CELIX-187 discovery_etcd: add watchindex, handle expire action
- CELIX-193 support portable celix_thread_t initalization
- CELIX-199 Code Coverage should be optional rather than required by cmake
- CELIX-200 SEGFAULT occurs when remote services are closed
- CELIX-216 Replace strtok with strtok_r
- CELIX-230 Refactoring of the shell command service
- CELIX-242 Fix Warnings
- CELIX-245 Update civetweb to latest version
- CELIX-246 enable Travis CI for Apache Celix
- CELIX-247 Enable ANDROID support
- CELIX-249 Refactor most char * usage to const char *
- CELIX-251 missing includes in device access example
- CELIX-255 Update default BUILD option
- CELIX-258 framework uses  dlopen/dlsym to set the bundleActivator
- CELIX-259 dispatcherThread does not perform a graceful shutdown
- CELIX-275 Can't do mkstemp on root system (deploymentAdmin_download)
- CELIX-278 Adding tags to ACE target through deployment admin
- CELIX-284 Restrict export and imports based on properties
- CELIX-285 Discovery SHM: remove obsolete jansson dependency
- CELIX-295 Many compiling warnings in unit tests
- CELIX-296 Framework unit tests improvement
- CELIX-309 Make DFI available for common use
- CELIX-317 Dependency Manager suspend state
- CELIX-320 outdated utils tests (threads, hashmap)
- CELIX-323 Version and version_range moved from framework to utils
- CELIX-326 Add service version support to dependency manager
- CELIX-327 Filter does not support greater than and lesser than operators
- CELIX-328 Service version support for RSA DFI
- CELIX-330 document using markdown
- CELIX-333 integrate coverity scans
- CELIX-335 Refactor deploying bundles with cmake
- CELIX-339 celix_log_mock doesnt show logs to the user
- CELIX-341 Fix coverity issues in Shell / Shell TUI
- CELIX-348 The utils_stringHash does not generate unique hashes.
- CELIX-352 RSA_DFI and embedded celix
- CELIX-353 Make bundle context retrievable form dm component
- CELIX-365 Refactor some usage of void* to const void*

## Bugs
- CELIX-104 deployment_admin bundle won't start when missing properties
- CELIX-105 Fixed array_list_test
- CELIX-114 Potential deadlock in log_service bundle during stop
- CELIX-122 missing dependency uuid
- CELIX-124 Celix memory leaks fixing
- CELIX-127 Makefiles not generated using CMake 3.0
- CELIX-128 remote_shell port cannot be changed
- CELIX-129 Update RSA to be compatible with the Amdatu RSA implementation
- CELIX-130 Implement Configured Endpoint discovery compatible with Amdatu RSA
- CELIX-136 contrib Configured endpoint discovery
- CELIX-137 Possible concurrency issues in topology manager
- CELIX-139 Update tests and mocks to latest CppUTest
- CELIX-147 RSA_SHM: concurrency issue when client segfaults
- CELIX-150 Topology Manager segfaults when RSA/bundle w/ exp. service stops in wrong order
- CELIX-154 echo exampe not working
- CELIX-155 Fix CMake warnings during configuration
- CELIX-157 service_reference misses functions to get property keys and values
- CELIX-159 PThread usage not correct for Linux
- CELIX-161 newly added RSA cannot manage already exported/imported services
- CELIX-162 Update encoding/decoding of replies.
- CELIX-167 Update command to be able to pass a pointer (handle)
- CELIX-168 discovery_etcd:Make root-path configurable
- CELIX-170 Remote services can fail to restart when felix restarts
- CELIX-173 stopping rsa_http bundle does not stop rsa webserver
- CELIX-174  invalid bundle_context during fw shutdown
- CELIX-175 segfault during shutdown when calculator is already stopped
- CELIX-177 not all endpoints are unistalled when rsa_http bundle is stopped
- CELIX-178 Shell_Tui bundle hangs on stop
- CELIX-179 memory leak in rsa_http callback
- CELIX-180 framework_tests do not compile
- CELIX-181 Incorrect reply status when no data is returned on a remote call.
- CELIX-185 Memory leaks in Discovery Endpoint Descriptor Reader
- CELIX-186 deployment_admin segfaults while downloading bundle
- CELIX-188 Add missing log_service headers to installations
- CELIX-189 LogService segfaults when log message pointer is overwritten
- CELIX-190 remote services memory leaks
- CELIX-192 rsa_http: add locking
- CELIX-194 Refactor RemoteService proxy factory
- CELIX-195 SEGFAULT occurs when running a log command.
- CELIX-197 insufficient memory allocated
- CELIX-198 Logging can segfault for strings 512 characters or longer
- CELIX-201 SEGFAULT occurs when restarting apache_celix_rs_topology_manager
- CELIX-202 Not all components are disabled with a clean build
- CELIX-205 RSA Discovery (Configured) bundle gets stuck
- CELIX-213 SEGFAULT occurs due to memory access after memory is free'd
- CELIX-215 curl_global_init() not called directly
- CELIX-218 Memory leaks in service_registry.c
- CELIX-219 Memory Leaks
- CELIX-221 Deployment admin segfaults when deploying a bundle
- CELIX-223 Celix crashes because of wrong bundle versions
- CELIX-224 Wrong use of errno in launcher.c
- CELIX-226 __unused atttibute does not work with  Linux
- CELIX-227 compile error under linux due to missing header include
- CELIX-229 Make APR optional
- CELIX-231 Missing log_helper creation in discovery_etcd
- CELIX-238 Contributing page links incorrect
- CELIX-239 TopologyManager does not maintain exportedServices
- CELIX-240 RSA: deadlock when stopping
- CELIX-241 remote_interface incorrect
- CELIX-248 too many arguments for format
- CELIX-250 config.h is not exported
- CELIX-252 discovery_etcd cannot handle celix restarts
- CELIX-253 Deployment admin does not always download the latest version from ACE
- CELIX-254 Memory leakage in deployment_admin
- CELIX-260 missing include in deployment admin
- CELIX-262 Fix minor issues in hashMap/linkedList
- CELIX-263 replace utils cunit tests w/ cpputest tests
- CELIX-264 Missing strdup leads to invalid free
- CELIX-270 Fix Code Coverage
- CELIX-271 setup coveralls.io
- CELIX-272 framework: improve locking / synchronization
- CELIX-274 waitForShutdown issue when starting two embedded celix frameworks.
- CELIX-279 Celix fails to compile w/ CMake 3.3
- CELIX-280 deployment_admin misses proper shutdown functionality
- CELIX-287 racecondition for framework event listener
- CELIX-288 Archive directory not properly read
- CELIX-289 Fix celix mocks
- CELIX-290 Mock fixes, CMakelist fix, build warning fix
- CELIX-292 Memory leak in refactored shell
- CELIX-294 changed dfi library from static to shared
- CELIX-298 Memory leaks in rsa_dfi
- CELIX-300 Invalid read in serviceRegistry during framework_shutdown
- CELIX-301 Memory leaks in rsa_shm
- CELIX-302 Service Tracker Test error breaks the build
- CELIX-304 Memory leaks in manifest parser, requirement, capability; out-of-date tests
- CELIX-305 Memory leaks in RSA_SHM, RSA_DFI, RSA_HTTP
- CELIX-306 Memory leaks in remote_proxy_factory, unit tests issues
- CELIX-307 "service registration set properties" deadlocks
- CELIX-308 Dependency Manager memory leaks
- CELIX-310 "serviceRegistry_getRegisteredServices" deadlocks
- CELIX-311 Framework Tests Build broken
- CELIX-312 ServiceReference usage counter inconsistent state
- CELIX-313 out of date/defunct tests
- CELIX-316 Wrong conversion for 'N' type in json_serializer
- CELIX-322 Memory leaks in resolver and framework tests
- CELIX-324 Version support in dfi library
- CELIX-325 Bundle test sporadicly fails
- CELIX-329 framework "service_" tests are outdates, some small bugs in the sources
- CELIX-331 test configuraiton needs update for newer CMake
- CELIX-332 filter tests absent, small bugs in the source
- CELIX-334 Race Condition in Topology Manager causes spurious segfaults
- CELIX-336 resolver_test doesn't compile
- CELIX-343 configuration_unbind never called
- CELIX-344 service tracker removes wrong service
- CELIX-345 Typo in Dependency Manager interface
- CELIX-346 celix-bootstrap problems
- CELIX-347 Memory leaks in dm_service_dependency
- CELIX-349 ServiceTracker update references list after invoking added callback
- CELIX-350 shell_tui wrong handling service reference
- CELIX-354 Coverity High Impact issues
- CELIX-356 Import libraries not supported in revamped cmake commands
- CELIX-357 Coverity Medium Impact issues
- CELIX-358 Coverity Low+New High Impact issues
- CELIX-359 Android build stopped working
- CELIX-360 Coverity leftover issues
- CELIX-361 etcd_watcher notifications loss when ETCD transaction rate is high
- CELIX-363 Memory leak in DFI exportRegistration_create
- CELIX-364 Incorrect destroy of dependency manager info struct
- CELIX-366 eclipse launch file not correctly generated
- CELIX-367 Memory leak in properties
- CELIX-369 Tests fail with sanitizer
- CELIX-371 Due to a fixed maximum length of lines in property file not all bundles are started
- CELIX-372 serviceRegistry_clearReferencesFor warning info unclear
- CELIX-373 Endpoint Server number is fixed and too low
- CELIX-374 RTLD_NODELETE flag
- CELIX-375 Topology manager deadlocks when interacts with dependency manager
- CELIX-377 wrong rpath setup in CMake files
- CELIX-378 Travis build errors on Max OSX
- CELIX-379 Extend cmake fucntion add_deploy with an option to specify the launcher
- CELIX-376 serviceRegistration sometimes paired to invalidated serviceReference
- CELIX-380 PROPERTIES_FOR_EACH macro does not iterate over all keys
- CELIX-381 Invoke set for dependency manager called before suspending the component<|MERGE_RESOLUTION|>--- conflicted
+++ resolved
@@ -66,14 +66,11 @@
   The `celix_bundleContext_trackServicesWithOptions` is still available for more advanced use-cases.
 - Function `celix_bundle_destroyServiceTrackerList` is removed. The returned array list from 
   `celix_bundle_listServiceTrackers` is now configured to destroy the service trackers info entries.
-<<<<<<< HEAD
-- Apache Celix filter now use the underlying properties value types for matching. This means that it is more important
-  to add service properties with the correct type.
-=======
 - It is no longer possible to use the `celix_bundleContext_useService*` functions or `celix::BundleContxt::useService*` 
   methods on the Celix event thread. The calls will now immediately return and log an error if called on the
   Celix event thread.
->>>>>>> 8acbe780
+- Apache Celix filter now use the underlying properties value types for matching. This means that it is more important
+  to add service properties with the correct type.
 
 ## New Features
 
